/**
 * react-no-unbound-dispatcher-props
 *
 * This custom tslint rule is highly specific to GitHub Desktop and attempts
 * to prevent errors caused by passing unbound dispatcher methods as callbacks
 * to components.
 *
 * Example
 *
 * <Resizable onReset={this.props.dispatcher.resetSidebarWidth} />
 *
 * The example above will fail at runtime because the resetSidebarWidth method
 * is invoked with the `this` context not set to the dispatcher instance. The
 * solution is to wrap the dispatcher callback in a bound instance method and
 * passing that to the component in question.
 *
 * private handleReset = () => { this.props.dispatcher.resetSidebarWidth }
 * ...
 * <Resizable onReset={this.handleReset} />
 */

import * as ts from 'typescript'
import * as Lint from 'tslint/lib/lint'

export class Rule extends Lint.Rules.AbstractRule {
    public apply(sourceFile: ts.SourceFile): Lint.RuleFailure[] {
      if (sourceFile.languageVariant === ts.LanguageVariant.JSX) {
        return this.applyWithWalker(new ReactNoUnboundDispatcherPropsWalker(sourceFile, this.getOptions()))
      } else {
          return []
      }
    }
}

// The walker takes care of all the work.
class ReactNoUnboundDispatcherPropsWalker extends Lint.RuleWalker {

  protected visitJsxElement(node: ts.JsxElement): void {
    this.visitJsxOpeningLikeElement(node.openingElement)
    super.visitJsxElement(node)
  }

  protected visitJsxSelfClosingElement(node: ts.JsxSelfClosingElement): void {
    this.visitJsxOpeningLikeElement(node)
    super.visitJsxSelfClosingElement(node)
  }

<<<<<<< HEAD
  private visitJsxOpeningElement(node: ts.JsxOpeningElement | ts.JsxSelfClosingElement): void {
=======
  /**
   * Visit the node and apply the rule about ensuring the dispatcher is bound.
   *
   *  JsxOpeningLikeElement encompasses both self-closing and regular elements
   */
  private visitJsxOpeningLikeElement(node: ts.JsxOpeningLikeElement): void {
>>>>>>> 0b945a0b
    // create violations if the listener is a reference to a class method that was not bound to 'this' in the constructor
    node.attributes.forEach(attributeLikeElement => {

      if (attributeLikeElement.kind !== ts.SyntaxKind.JsxAttribute) { return }

      // This is some weak sauce, why doesn't JsxAttribute specify a literal kind
      // so that it can be narrowed automatically?
      const attribute: ts.JsxAttribute = <ts.JsxAttribute>attributeLikeElement

      // This means that the attribute is an inferred boolean true value. See:
      //
      // https://github.com/Microsoft/TypeScript/blob/52ec508/src/compiler/types.ts#L1483
      // https://facebook.github.io/react/docs/jsx-in-depth.html#props-default-to-true
      if (!attribute.initializer) { return }

      // This likely means that the attribute is a string literal
      // ie <foo className='foo' />
      if (attribute.initializer.kind !== ts.SyntaxKind.JsxExpression) { return }

      const jsxExpression: ts.JsxExpression = attribute.initializer

      // We only care about property accesses, direct method invocation on
      // dispatcher is still okay. This excludes things like
      // <A foo={1} />, <B foo={this.method()} />, <C foo={{ foo: 'bar' }} etc.
      if (!jsxExpression.expression || jsxExpression.expression.kind !== ts.SyntaxKind.PropertyAccessExpression) {
        return
      }

      const propAccess: ts.PropertyAccessExpression = <ts.PropertyAccessExpression>jsxExpression.expression
      const propAccessText = propAccess.getText()

      if (/^this\.props\.dispatcher\./.test(propAccessText)) {
        const start = propAccess.getStart()
        const width = propAccess.getWidth()
        const error = `Use of unbound dispatcher method: ${propAccessText}.`
        const explanation = 'Consider extracting the method call to a bound instance method.'

        const message = `${error} ${explanation}`

        this.addFailure(this.createFailure(start, width, message))
      }
    })
  }
}<|MERGE_RESOLUTION|>--- conflicted
+++ resolved
@@ -45,16 +45,12 @@
     super.visitJsxSelfClosingElement(node)
   }
 
-<<<<<<< HEAD
-  private visitJsxOpeningElement(node: ts.JsxOpeningElement | ts.JsxSelfClosingElement): void {
-=======
   /**
    * Visit the node and apply the rule about ensuring the dispatcher is bound.
    *
    *  JsxOpeningLikeElement encompasses both self-closing and regular elements
    */
   private visitJsxOpeningLikeElement(node: ts.JsxOpeningLikeElement): void {
->>>>>>> 0b945a0b
     // create violations if the listener is a reference to a class method that was not bound to 'this' in the constructor
     node.attributes.forEach(attributeLikeElement => {
 
