--- conflicted
+++ resolved
@@ -1,19 +1,11 @@
 import * as React from 'react'
 
 import { Dispatcher } from '../../lib/dispatcher'
-<<<<<<< HEAD
 import { TabBar } from '../tab-bar'
 import { AddExistingRepository } from './add-existing-repository'
 import { CreateRepository } from './create-repository'
 import { CloneRepository } from './clone-repository'
-import { fatalError } from '../../lib/fatal-error'
-=======
-import TabBar from '../tab-bar'
-import AddExistingRepository from './add-existing-repository'
-import CreateRepository from './create-repository'
-import CloneRepository from './clone-repository'
 import { assertNever } from '../../lib/fatal-error'
->>>>>>> 6d0ab905
 
 interface IAddRepositoryProps {
   readonly dispatcher: Dispatcher
