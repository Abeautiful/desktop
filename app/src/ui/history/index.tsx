import * as React from 'react'
import { CommitSummary } from './commit-summary'
import { Diff } from '../diff'
import { FileList } from './file-list'
import { Repository } from '../../models/repository'
import { FileChange } from '../../models/status'
import { Commit } from '../../models/commit'
import { Dispatcher } from '../../lib/dispatcher'
import { IHistoryState as IAppHistoryState } from '../../lib/app-state'
import { ThrottledScheduler } from '../lib/throttled-scheduler'
import { IGitHubUser } from '../../lib/dispatcher'
import { Resizable } from '../resizable'

// At some point we'll make index.tsx only be exports
// see https://github.com/desktop/desktop/issues/383
export { HistorySidebar } from './sidebar'

interface IHistoryProps {
  readonly repository: Repository
  readonly dispatcher: Dispatcher
  readonly history: IAppHistoryState
  readonly emoji: Map<string, string>
  readonly commits: Map<string, Commit>
  readonly localCommitSHAs: ReadonlyArray<string>
  readonly commitSummaryWidth: number
  readonly gitHubUsers: Map<string, IGitHubUser>
  readonly onViewCommitOnGitHub: (SHA: string) => void
}

interface IHistoryState {
  readonly isExpanded: boolean
}

/** The History component. Contains the commit list, commit summary, and diff. */
export class History extends React.Component<IHistoryProps, IHistoryState> {
  private readonly loadChangedFilesScheduler = new ThrottledScheduler(200)

  public constructor(props: IHistoryProps) {
    super(props)

    this.state = {
      isExpanded: false,
    }
  }

  private onFileSelected = (file: FileChange) => {
    this.props.dispatcher.changeHistoryFileSelection(
      this.props.repository,
      file
    )
  }

  public componentWillUpdate(nextProps: IHistoryProps) {
    // Reset isExpanded if we're switching commits.
    if (nextProps.history.selection.sha !== this.props.history.selection.sha) {
      if (this.state.isExpanded) {
        this.setState({ isExpanded: false })
      }
    }
  }

  public componentWillUnmount() {
    this.loadChangedFilesScheduler.clear()
  }

  private renderDiff(commit: Commit | null) {
    const files = this.props.history.changedFiles
    const file = this.props.history.selection.file
    const diff = this.props.history.diff

    if (!diff || !file) {
      // don't show both 'empty' messages
      const message = files.length === 0 ? '' : 'No file selected'

      return (
        <div className="panel blankslate" id="diff">
          {message}
        </div>
      )
    }

    return (
      <Diff
        repository={this.props.repository}
        file={file}
        diff={diff}
        readOnly={true}
        dispatcher={this.props.dispatcher}
      />
    )
  }

  private renderCommitSummary(commit: Commit) {
    const isLocal = this.props.localCommitSHAs.indexOf(commit.sha) > -1
<<<<<<< HEAD
    const gitHubUser = this.props.gitHubUsers.get(commit.author.email.toLowerCase()) || null

    return <CommitSummary
      dispatcher={this.props.dispatcher}
      summary={commit.summary}
      body={commit.body}
      sha={commit.sha}
      author={commit.author}
      files={this.props.history.changedFiles}
      emoji={this.props.emoji}
      repository={this.props.repository}
      isLocal={isLocal}
      gitHubUser={gitHubUser}
      onExpandChanged={this.onExpandChanged}
      isExpanded={this.state.isExpanded}
      onViewCommitOnGitHub={this.props.onViewCommitOnGitHub}
    />
=======
    const gitHubUser =
      this.props.gitHubUsers.get(commit.author.email.toLowerCase()) || null

    return (
      <CommitSummary
        summary={commit.summary}
        body={commit.body}
        sha={commit.sha}
        author={commit.author}
        files={this.props.history.changedFiles}
        emoji={this.props.emoji}
        repository={this.props.repository}
        isLocal={isLocal}
        gitHubUser={gitHubUser}
        onExpandChanged={this.onExpandChanged}
        isExpanded={this.state.isExpanded}
      />
    )
>>>>>>> 2bc0995c
  }

  private onExpandChanged = (isExpanded: boolean) => {
    this.setState({ isExpanded })
  }

  private onCommitSummaryReset = () => {
    this.props.dispatcher.resetCommitSummaryWidth()
  }

  private onCommitSummaryResize = (width: number) => {
    this.props.dispatcher.setCommitSummaryWidth(width)
  }

  private renderFileList() {
    const files = this.props.history.changedFiles
    if (files.length === 0) {
      return <div className="fill-window">No files in commit</div>
    }

    // -1 for right hand side border
    const availableWidth = this.props.commitSummaryWidth - 1

    return (
      <FileList
        files={files}
        onSelectedFileChanged={this.onFileSelected}
        selectedFile={this.props.history.selection.file}
        availableWidth={availableWidth}
      />
    )
  }

  public render() {
    const sha = this.props.history.selection.sha
    const commit = sha ? this.props.commits.get(sha) || null : null

    if (!sha || !commit) {
      return <NoCommitSelected />
    }

    const className = this.state.isExpanded ? 'expanded' : 'collapsed'

    return (
      <div id="history" className={className}>
        {this.renderCommitSummary(commit)}
        <div id="commit-details">
          <Resizable
            width={this.props.commitSummaryWidth}
            onResize={this.onCommitSummaryResize}
            onReset={this.onCommitSummaryReset}
          >
            {this.renderFileList()}
          </Resizable>
          {this.renderDiff(commit)}
        </div>
      </div>
    )
  }
}

function NoCommitSelected() {
  const BlankSlateImage = `file:///${__dirname}/static/empty-no-commit.svg`

  return (
    <div className="panel blankslate">
      <img src={BlankSlateImage} className="blankslate-image" />
      No commit selected
    </div>
  )
}<|MERGE_RESOLUTION|>--- conflicted
+++ resolved
@@ -92,30 +92,12 @@
 
   private renderCommitSummary(commit: Commit) {
     const isLocal = this.props.localCommitSHAs.indexOf(commit.sha) > -1
-<<<<<<< HEAD
-    const gitHubUser = this.props.gitHubUsers.get(commit.author.email.toLowerCase()) || null
-
-    return <CommitSummary
-      dispatcher={this.props.dispatcher}
-      summary={commit.summary}
-      body={commit.body}
-      sha={commit.sha}
-      author={commit.author}
-      files={this.props.history.changedFiles}
-      emoji={this.props.emoji}
-      repository={this.props.repository}
-      isLocal={isLocal}
-      gitHubUser={gitHubUser}
-      onExpandChanged={this.onExpandChanged}
-      isExpanded={this.state.isExpanded}
-      onViewCommitOnGitHub={this.props.onViewCommitOnGitHub}
-    />
-=======
     const gitHubUser =
       this.props.gitHubUsers.get(commit.author.email.toLowerCase()) || null
 
     return (
       <CommitSummary
+        dispatcher={this.props.dispatcher}
         summary={commit.summary}
         body={commit.body}
         sha={commit.sha}
@@ -127,9 +109,9 @@
         gitHubUser={gitHubUser}
         onExpandChanged={this.onExpandChanged}
         isExpanded={this.state.isExpanded}
+        onViewCommitOnGitHub={this.props.onViewCommitOnGitHub}
       />
     )
->>>>>>> 2bc0995c
   }
 
   private onExpandChanged = (isExpanded: boolean) => {
