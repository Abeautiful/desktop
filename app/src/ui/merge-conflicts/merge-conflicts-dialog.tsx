--- conflicted
+++ resolved
@@ -47,15 +47,11 @@
   private onSubmit = async () => {
     await this.props.dispatcher.createMergeCommit(
       this.props.repository,
-<<<<<<< HEAD
-      this.props.workingDirectory.files
-=======
-      this.props.status.files,
+      this.props.workingDirectory.files,
       {
         ourBranch: this.props.ourBranch,
         theirBranch: this.props.theirBranch,
       }
->>>>>>> e1f8425d
     )
     this.props.dispatcher.setCommitMessage(this.props.repository, null)
     this.props.dispatcher.changeRepositorySection(
