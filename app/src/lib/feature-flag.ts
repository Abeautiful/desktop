const Disable = false

/**
 * Enables the application to opt-in for preview features based on runtime
 * checks. This is backed by the GITHUB_DESKTOP_PREVIEW_FEATURES environment
 * variable, which is checked for non-development environments.
 */
function enableDevelopmentFeatures(): boolean {
  if (Disable) {
    return false
  }

  if (__DEV__) {
    return true
  }

  if (process.env.GITHUB_DESKTOP_PREVIEW_FEATURES === '1') {
    return true
  }

  return false
}

/** Should the app enable beta features? */
//@ts-ignore: this will be used again in the future
function enableBetaFeatures(): boolean {
  return enableDevelopmentFeatures() || __RELEASE_CHANNEL__ === 'beta'
}

/** Should merge tool integration be enabled? */
export function enableMergeTool(): boolean {
  return enableDevelopmentFeatures()
}

/** Should the Notification of Diverging From Default Branch (NDDB) feature be enabled? */
export function enableNotificationOfBranchUpdates(): boolean {
<<<<<<< HEAD
  return enableDevelopmentFeatures()
}

/** Should the repository list display info indicators? */
export function enableRepoInfoIndicators(): boolean {
  return enableDevelopmentFeatures()
=======
  return enableBetaFeatures()
>>>>>>> f5462d1d
}<|MERGE_RESOLUTION|>--- conflicted
+++ resolved
@@ -34,14 +34,10 @@
 
 /** Should the Notification of Diverging From Default Branch (NDDB) feature be enabled? */
 export function enableNotificationOfBranchUpdates(): boolean {
-<<<<<<< HEAD
-  return enableDevelopmentFeatures()
+  return enableBetaFeatures()
 }
 
 /** Should the repository list display info indicators? */
 export function enableRepoInfoIndicators(): boolean {
   return enableDevelopmentFeatures()
-=======
-  return enableBetaFeatures()
->>>>>>> f5462d1d
 }