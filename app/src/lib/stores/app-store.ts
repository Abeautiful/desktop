import { ipcRenderer, remote } from 'electron'
import { pathExists } from 'fs-extra'
import { escape } from 'querystring'
import {
  AccountsStore,
  CloningRepositoriesStore,
  GitHubUserStore,
  GitStore,
  ICommitMessage,
  IssuesStore,
  PullRequestStore,
  RepositoriesStore,
  SignInStore,
} from '.'
import { Account } from '../../models/account'
import { AppMenu, IMenu } from '../../models/app-menu'
import { IAuthor } from '../../models/author'
import {
  Branch,
  eligibleForFastForward,
  IAheadBehind,
} from '../../models/branch'
import { BranchesTab } from '../../models/branches-tab'
import { CloneRepositoryTab } from '../../models/clone-repository-tab'
import { CloningRepository } from '../../models/cloning-repository'
import { Commit } from '../../models/commit'
import { DiffSelection, DiffSelectionType, DiffType } from '../../models/diff'
import { FetchType } from '../../models/fetch'
import { GitHubRepository } from '../../models/github-repository'
import { Owner } from '../../models/owner'
import { PullRequest } from '../../models/pull-request'
import { forkPullRequestRemoteName, IRemote } from '../../models/remote'
import {
  ILocalRepositoryState,
  nameOf,
  Repository,
} from '../../models/repository'
import {
  CommittedFileChange,
  WorkingDirectoryFileChange,
  WorkingDirectoryStatus,
} from '../../models/status'
import { TipState } from '../../models/tip'
import { getAppPath } from '../../ui/lib/app-proxy'
import {
  ApplicationTheme,
  getPersistedTheme,
  setPersistedTheme,
} from '../../ui/lib/application-theme'
import {
  getAppMenu,
  updatePreferredAppMenuItemLabels,
} from '../../ui/main-process-proxy'
import {
  API,
  getAccountForEndpoint,
  getDotComAPIEndpoint,
  getEnterpriseAPIURL,
  IAPIUser,
} from '../api'
import { shell } from '../app-shell'
import {
  CompareAction,
  HistoryTabMode,
  Foldout,
  FoldoutType,
  IAppState,
  ICheckoutProgress,
  ICompareBranch,
  ICompareFormUpdate,
  ICompareToBranch,
  IDisplayHistory,
  IFetchProgress,
  ImageDiffType,
  IRevertProgress,
  Popup,
  PopupType,
  PossibleSelections,
  Progress,
  RepositorySectionTab,
  SelectionType,
  MergeResultStatus,
  ComparisonMode,
} from '../app-state'
import { caseInsensitiveCompare } from '../compare'
import { IGitHubUser } from '../databases/github-user-database'
import {
  ExternalEditor,
  findEditorOrDefault,
  getAvailableEditors,
  launchExternalEditor,
  parse,
} from '../editors'
import { assertNever, fatalError, forceUnwrap } from '../fatal-error'

import { findAccountForRemoteURL } from '../find-account'
import { formatCommitMessage } from '../format-commit-message'
import { getGenericHostname, getGenericUsername } from '../generic-git-auth'
import { getAccountForRepository } from '../get-account-for-repository'
import {
  addRemote,
  checkoutBranch,
  createBranch,
  createCommit,
  deleteBranch,
  formatAsLocalRef,
  getAuthorIdentity,
  getBranchAheadBehind,
  getChangedFiles,
  getCommitDiff,
  getMergeBase,
  getRemotes,
  getWorkingDirectoryDiff,
  isCoAuthoredByTrailer,
  mergeTree,
  ITrailer,
  pull as pullRepo,
  push as pushRepo,
  renameBranch,
  updateRef,
  saveGitIgnore,
  appendIgnoreRule,
} from '../git'
import { IGitAccount } from '../git/authentication'
import {
  installGlobalLFSFilters,
  installLFSHooks,
  isUsingLFS,
} from '../git/lfs'
import { inferLastPushForRepository } from '../infer-last-push-for-repository'
import { updateMenuState } from '../menu-update'
import { merge } from '../merge'
import {
  IMatchedGitHubRepository,
  matchGitHubRepository,
  repositoryMatchesRemote,
} from '../repository-matching'
import { RetryAction, RetryActionType } from '../retry-actions'
import {
  Default as DefaultShell,
  findShellOrDefault,
  launchShell,
  parse as parseShell,
  Shell,
} from '../shells'
import { ILaunchStats, StatsStore } from '../stats'
import { hasShownWelcomeFlow, markWelcomeFlowComplete } from '../welcome'
import { getWindowState, WindowState } from '../window-state'
import { TypedBaseStore } from './base-store'
import { AheadBehindUpdater } from './helpers/ahead-behind-updater'
import {
  enableRepoInfoIndicators,
  enableMergeConflictDetection,
} from '../feature-flag'
import { MergeResultKind } from '../../models/merge'
import { promiseWithMinimumTimeout } from '../promise'
import { BackgroundFetcher } from './helpers/background-fetcher'
import { inferComparisonBranch } from './helpers/infer-comparison-branch'
import { PullRequestUpdater } from './helpers/pull-request-updater'
import { validatedRepositoryPath } from './helpers/validated-repository-path'
import { RepositoryStateCache } from './repository-state-cache'
import { readEmoji } from '../read-emoji'

/**
 * As fast-forwarding local branches is proportional to the number of local
 * branches, and is run after every fetch/push/pull, this is skipped when the
 * number of eligible branches is greater than a given threshold.
 */
const FastForwardBranchesThreshold = 20

const LastSelectedRepositoryIDKey = 'last-selected-repository-id'

const defaultSidebarWidth: number = 250
const sidebarWidthConfigKey: string = 'sidebar-width'

const defaultCommitSummaryWidth: number = 250
const commitSummaryWidthConfigKey: string = 'commit-summary-width'

const confirmRepoRemovalDefault: boolean = true
const confirmDiscardChangesDefault: boolean = true
const confirmRepoRemovalKey: string = 'confirmRepoRemoval'
const confirmDiscardChangesKey: string = 'confirmDiscardChanges'

const externalEditorKey: string = 'externalEditor'

const imageDiffTypeDefault = ImageDiffType.TwoUp
const imageDiffTypeKey = 'image-diff-type'

const shellKey = 'shell'

// background fetching should occur hourly when Desktop is active, but this
// lower interval ensures user interactions like switching repositories and
// switching between apps does not result in excessive fetching in the app
const BackgroundFetchMinimumInterval = 30 * 60 * 1000

export class AppStore extends TypedBaseStore<IAppState> {
  private accounts: ReadonlyArray<Account> = new Array<Account>()
  private repositories: ReadonlyArray<Repository> = new Array<Repository>()

  private selectedRepository: Repository | CloningRepository | null = null

  /** The background fetcher for the currently selected repository. */
  private currentBackgroundFetcher: BackgroundFetcher | null = null

  /** The pull request updater for the currently selected repository */
  private currentPullRequestUpdater: PullRequestUpdater | null = null

  /** The ahead/behind updater or the currently selected repository */
  private currentAheadBehindUpdater: AheadBehindUpdater | null = null

  private showWelcomeFlow = false
  private currentPopup: Popup | null = null
  private currentFoldout: Foldout | null = null
  private errors: ReadonlyArray<Error> = new Array<Error>()
  private emitQueued = false

  /** GitStores keyed by their hash. */
  private readonly gitStores = new Map<string, GitStore>()

  private readonly localRepositoryStateLookup = new Map<
    number,
    ILocalRepositoryState
  >()

  /** Map from shortcut (e.g., :+1:) to on disk URL. */
  private emoji = new Map<string, string>()

  /**
   * The Application menu as an AppMenu instance or null if
   * the main process has not yet provided the renderer with
   * a copy of the application menu structure.
   */
  private appMenu: AppMenu | null = null

  /**
   * Used to highlight access keys throughout the app when the
   * Alt key is pressed. Only applicable on non-macOS platforms.
   */
  private highlightAccessKeys: boolean = false

  /**
   * A value indicating whether or not the current application
   * window has focus.
   */
  private appIsFocused: boolean = false

  private sidebarWidth: number = defaultSidebarWidth
  private commitSummaryWidth: number = defaultCommitSummaryWidth
  private windowState: WindowState
  private windowZoomFactor: number = 1
  private isUpdateAvailableBannerVisible: boolean = false
  private confirmRepoRemoval: boolean = confirmRepoRemovalDefault
  private confirmDiscardChanges: boolean = confirmDiscardChangesDefault
  private imageDiffType: ImageDiffType = imageDiffTypeDefault

  private selectedExternalEditor?: ExternalEditor

  /** The user's preferred shell. */
  private selectedShell = DefaultShell

  /** The current repository filter text */
  private repositoryFilterText: string = ''

  private currentMergeTreePromise: Promise<void> | null = null

  /** The function to resolve the current Open in Desktop flow. */
  private resolveOpenInDesktop:
    | ((repository: Repository | null) => void)
    | null = null

  private selectedCloneRepositoryTab = CloneRepositoryTab.DotCom

  private selectedBranchesTab = BranchesTab.Branches
  private selectedTheme = ApplicationTheme.Light

  public constructor(
    private readonly gitHubUserStore: GitHubUserStore,
    private readonly cloningRepositoriesStore: CloningRepositoriesStore,
    private readonly issuesStore: IssuesStore,
    private readonly statsStore: StatsStore,
    private readonly signInStore: SignInStore,
    private readonly accountsStore: AccountsStore,
    private readonly repositoriesStore: RepositoriesStore,
    private readonly pullRequestStore: PullRequestStore,
    private readonly repositoryStateCache: RepositoryStateCache
  ) {
    super()

    this.showWelcomeFlow = !hasShownWelcomeFlow()

    const window = remote.getCurrentWindow()
    this.windowState = getWindowState(window)

    window.webContents.getZoomFactor(factor => {
      this.onWindowZoomFactorChanged(factor)
    })

    this.wireupIpcEventHandlers(window)
    this.wireupStoreEventHandlers()
    getAppMenu()
  }

  private wireupIpcEventHandlers(window: Electron.BrowserWindow) {
    ipcRenderer.on(
      'window-state-changed',
      (event: Electron.IpcMessageEvent, args: any[]) => {
        this.windowState = getWindowState(window)
        this.emitUpdate()
      }
    )

    ipcRenderer.on('zoom-factor-changed', (event: any, zoomFactor: number) => {
      this.onWindowZoomFactorChanged(zoomFactor)
    })

    ipcRenderer.on(
      'app-menu',
      (event: Electron.IpcMessageEvent, { menu }: { menu: IMenu }) => {
        this.setAppMenu(menu)
      }
    )
  }

  private wireupStoreEventHandlers() {
    this.gitHubUserStore.onDidUpdate(() => {
      this.emitUpdate()
    })

    this.cloningRepositoriesStore.onDidUpdate(() => {
      this.emitUpdate()
    })

    this.cloningRepositoriesStore.onDidError(e => this.emitError(e))

    this.signInStore.onDidAuthenticate((account, method) => {
      this._addAccount(account)

      if (this.showWelcomeFlow) {
        this.statsStore.recordWelcomeWizardSignInMethod(method)
      }
    })
    this.signInStore.onDidUpdate(() => this.emitUpdate())
    this.signInStore.onDidError(error => this.emitError(error))

    this.accountsStore.onDidUpdate(async () => {
      const accounts = await this.accountsStore.getAll()
      this.accounts = accounts
      this.emitUpdate()
    })
    this.accountsStore.onDidError(error => this.emitError(error))

    this.repositoriesStore.onDidUpdate(async () => {
      this.repositories = await this.repositoriesStore.getAll()
      this.updateRepositorySelectionAfterRepositoriesChanged()
      this.emitUpdate()
    })

    this.pullRequestStore.onDidError(error => this.emitError(error))
    this.pullRequestStore.onDidUpdate(gitHubRepository =>
      this.onPullRequestStoreUpdated(gitHubRepository)
    )
  }

  /** Load the emoji from disk. */
  public loadEmoji() {
    const rootDir = getAppPath()
    readEmoji(rootDir)
      .then(emoji => {
        this.emoji = emoji
        this.emitUpdate()
      })
      .catch(err => {
        log.warn(`Unexpected issue when trying to read emoji into memory`, err)
      })
  }

  protected emitUpdate() {
    // If the window is hidden then we won't get an animation frame, but there
    // may still be work we wanna do in response to the state change. So
    // immediately emit the update.
    if (this.windowState === 'hidden') {
      this.emitUpdateNow()
      return
    }

    if (this.emitQueued) {
      return
    }

    this.emitQueued = true

    window.requestAnimationFrame(() => {
      this.emitUpdateNow()
    })
  }

  private emitUpdateNow() {
    this.emitQueued = false
    const state = this.getState()

    super.emitUpdate(state)
    updateMenuState(state, this.appMenu)
  }

  /**
   * Called when we have reason to suspect that the zoom factor
   * has changed. Note that this doesn't necessarily mean that it
   * has changed with regards to our internal state which is why
   * we double check before emitting an update.
   */
  private onWindowZoomFactorChanged(zoomFactor: number) {
    const current = this.windowZoomFactor
    this.windowZoomFactor = zoomFactor

    if (zoomFactor !== current) {
      this.emitUpdate()
    }
  }

  private getSelectedState(): PossibleSelections | null {
    const repository = this.selectedRepository
    if (!repository) {
      return null
    }

    if (repository instanceof CloningRepository) {
      const progress = this.cloningRepositoriesStore.getRepositoryState(
        repository
      )
      if (!progress) {
        return null
      }

      return {
        type: SelectionType.CloningRepository,
        repository,
        progress,
      }
    }

    if (repository.missing) {
      return {
        type: SelectionType.MissingRepository,
        repository,
      }
    }

    return {
      type: SelectionType.Repository,
      repository,
      state: this.repositoryStateCache.get(repository),
    }
  }

  public getState(): IAppState {
    return {
      accounts: this.accounts,
      repositories: [
        ...this.repositories,
        ...this.cloningRepositoriesStore.repositories,
      ],
      localRepositoryStateLookup: this.localRepositoryStateLookup,
      windowState: this.windowState,
      windowZoomFactor: this.windowZoomFactor,
      appIsFocused: this.appIsFocused,
      selectedState: this.getSelectedState(),
      signInState: this.signInStore.getState(),
      currentPopup: this.currentPopup,
      currentFoldout: this.currentFoldout,
      errors: this.errors,
      showWelcomeFlow: this.showWelcomeFlow,
      emoji: this.emoji,
      sidebarWidth: this.sidebarWidth,
      commitSummaryWidth: this.commitSummaryWidth,
      appMenuState: this.appMenu ? this.appMenu.openMenus : [],
      titleBarStyle: this.showWelcomeFlow ? 'light' : 'dark',
      highlightAccessKeys: this.highlightAccessKeys,
      isUpdateAvailableBannerVisible: this.isUpdateAvailableBannerVisible,
      askForConfirmationOnRepositoryRemoval: this.confirmRepoRemoval,
      askForConfirmationOnDiscardChanges: this.confirmDiscardChanges,
      selectedExternalEditor: this.selectedExternalEditor,
      imageDiffType: this.imageDiffType,
      selectedShell: this.selectedShell,
      repositoryFilterText: this.repositoryFilterText,
      selectedCloneRepositoryTab: this.selectedCloneRepositoryTab,
      selectedBranchesTab: this.selectedBranchesTab,
      selectedTheme: this.selectedTheme,
    }
  }

  private onGitStoreUpdated(repository: Repository, gitStore: GitStore) {
    this.repositoryStateCache.updateBranchesState(repository, () => ({
      tip: gitStore.tip,
      defaultBranch: gitStore.defaultBranch,
      allBranches: gitStore.allBranches,
      recentBranches: gitStore.recentBranches,
    }))

    this.repositoryStateCache.updateChangesState(repository, () => ({
      commitMessage: gitStore.commitMessage,
      contextualCommitMessage: gitStore.contextualCommitMessage,
      showCoAuthoredBy: gitStore.showCoAuthoredBy,
      coAuthors: gitStore.coAuthors,
    }))

    this.repositoryStateCache.update(repository, () => ({
      commitLookup: gitStore.commitLookup,
      localCommitSHAs: gitStore.localCommitSHAs,
      aheadBehind: gitStore.aheadBehind,
      remote: gitStore.remote,
      lastFetched: gitStore.lastFetched,
    }))

    this.emitUpdate()
  }

  private removeGitStore(repository: Repository) {
    if (this.gitStores.has(repository.hash)) {
      this.gitStores.delete(repository.hash)
    }
  }

  private getGitStore(repository: Repository): GitStore {
    let gitStore = this.gitStores.get(repository.hash)
    if (!gitStore) {
      gitStore = new GitStore(repository, shell)
      gitStore.onDidUpdate(() => this.onGitStoreUpdated(repository, gitStore!))
      gitStore.onDidLoadNewCommits(commits =>
        this.loadAndCacheUsers(repository, this.accounts, commits)
      )
      gitStore.onDidError(error => this.emitError(error))

      this.gitStores.set(repository.hash, gitStore)
    }

    return gitStore
  }

  private clearSelectedCommit(repository: Repository) {
    this.repositoryStateCache.update(repository, () => ({
      commitSelection: {
        sha: null,
        file: null,
        changedFiles: [],
        diff: null,
      },
    }))
  }

  /** This shouldn't be called directly. See `Dispatcher`. */
  public async _changeCommitSelection(
    repository: Repository,
    sha: string
  ): Promise<void> {
    this.repositoryStateCache.update(repository, state => {
      const commitChanged = state.commitSelection.sha !== sha
      const changedFiles = commitChanged
        ? new Array<CommittedFileChange>()
        : state.commitSelection.changedFiles
      const file = commitChanged ? null : state.commitSelection.file
      const commitSelection = { sha, file, diff: null, changedFiles }
      return { commitSelection }
    })

    this.emitUpdate()
  }

  private updateOrSelectFirstCommit(
    repository: Repository,
    commitSHAs: ReadonlyArray<string>
  ) {
    const state = this.repositoryStateCache.get(repository)
    let selectedSHA = state.commitSelection.sha
    if (selectedSHA != null) {
      const index = commitSHAs.findIndex(sha => sha === selectedSHA)
      if (index < 0) {
        // selected SHA is not in this list
        // -> clear the selection in the app state
        selectedSHA = null
        this.clearSelectedCommit(repository)
      }
    }

    if (selectedSHA == null && commitSHAs.length > 0) {
      this._changeCommitSelection(repository, commitSHAs[0])
      this._loadChangedFilesForCurrentSelection(repository)
    }
  }

  private startAheadBehindUpdater(repository: Repository) {
    if (this.currentAheadBehindUpdater != null) {
      fatalError(
        `An ahead/behind updater is already active and cannot start updating on ${
          repository.name
        }`
      )

      return
    }

    const updater = new AheadBehindUpdater(repository, aheadBehindCache => {
      this.repositoryStateCache.updateCompareState(repository, () => ({
        aheadBehindCache,
      }))
      this.emitUpdate()
    })

    this.currentAheadBehindUpdater = updater

    this.currentAheadBehindUpdater.start()
  }

  private stopAheadBehindUpdate() {
    const updater = this.currentAheadBehindUpdater

    if (updater != null) {
      updater.stop()
      this.currentAheadBehindUpdater = null
    }
  }

  /** This shouldn't be called directly. See `Dispatcher`. */
  public async _initializeCompare(
    repository: Repository,
    initialAction?: CompareAction
  ) {
    log.debug('[AppStore] initializing compare state')

    const state = this.repositoryStateCache.get(repository)

    const { branchesState, compareState } = state
    const { tip, currentPullRequest } = branchesState
    const currentBranch = tip.kind === TipState.Valid ? tip.branch : null

    const allBranches =
      currentBranch != null
        ? branchesState.allBranches.filter(b => b.name !== currentBranch.name)
        : branchesState.allBranches
    const recentBranches = currentBranch
      ? branchesState.recentBranches.filter(b => b.name !== currentBranch.name)
      : branchesState.recentBranches

    const cachedDefaultBranch = branchesState.defaultBranch

    // only include the default branch when comparing if the user is not on the default branch
    // and it also exists in the repository
    const defaultBranch =
      currentBranch != null &&
      cachedDefaultBranch != null &&
      currentBranch.name !== cachedDefaultBranch.name
        ? cachedDefaultBranch
        : null

    let inferredBranch: Branch | null = null
    let aheadBehindOfInferredBranch: IAheadBehind | null = null
    if (tip.kind === TipState.Valid && compareState.aheadBehindCache !== null) {
      inferredBranch = await inferComparisonBranch(
        repository,
        allBranches,
        currentPullRequest,
        tip.branch,
        getRemotes,
        compareState.aheadBehindCache
      )

      if (inferredBranch !== null) {
        aheadBehindOfInferredBranch = compareState.aheadBehindCache.get(
          tip.branch.tip.sha,
          inferredBranch.tip.sha
        )
      }
    }

    this.repositoryStateCache.updateCompareState(repository, () => ({
      allBranches,
      recentBranches,
      defaultBranch,
      inferredComparisonBranch: {
        branch: inferredBranch,
        aheadBehind: aheadBehindOfInferredBranch,
      },
    }))

    if (inferredBranch !== null) {
      const currentCount = getBehindOrDefault(aheadBehindOfInferredBranch)

      const prevInferredBranchState =
        state.compareState.inferredComparisonBranch

      const previousCount = getBehindOrDefault(
        prevInferredBranchState.aheadBehind
      )

      // we only want to show the banner when the the number
      // commits behind has changed since the last it was visible
      const countChanged = currentCount > 0 && previousCount !== currentCount
      this._setDivergingBranchBannerVisibility(repository, countChanged)
    } else {
      this._setDivergingBranchBannerVisibility(repository, false)
    }

    const cachedState = compareState.formState
    const action =
      initialAction != null ? initialAction : getInitialAction(cachedState)
    this._executeCompare(repository, action)
  }

  /** This shouldn't be called directly. See `Dispatcher`. */
  public async _executeCompare(
    repository: Repository,
    action: CompareAction
  ): Promise<void> {
    const gitStore = this.getGitStore(repository)
    const kind = action.kind

<<<<<<< HEAD
    if (action.kind === HistoryTabMode.History) {
=======
    if (action.kind === CompareActionKind.History) {
      const { tip } = gitStore

      let currentSha: string | null = null

      if (tip.kind === TipState.Valid) {
        currentSha = tip.branch.tip.sha
      } else if (tip.kind === TipState.Detached) {
        currentSha = tip.currentSha
      }

      const { compareState } = this.repositoryStateCache.get(repository)
      const { formState, commitSHAs } = compareState
      const previousTip = compareState.tip

      const tipIsUnchanged =
        currentSha !== null &&
        previousTip !== null &&
        currentSha === previousTip

      if (
        tipIsUnchanged &&
        formState.kind === ComparisonView.None &&
        commitSHAs.length > 0
      ) {
        // don't refresh the history view here because we know nothing important
        // has changed and we don't want to rebuild this state
        return
      }

>>>>>>> 45e74638
      // load initial group of commits for current branch
      const commits = await gitStore.loadCommitBatch('HEAD')

      if (commits === null) {
        return
      }

      this.repositoryStateCache.updateCompareState(repository, () => ({
        tip: currentSha,
        formState: {
          kind: HistoryTabMode.History,
        },
        commitSHAs: commits,
        filterText: '',
        showBranchList: false,
      }))
      this.updateOrSelectFirstCommit(repository, commits)

      return this.emitUpdate()
    }

    if (action.kind === HistoryTabMode.Compare) {
      return this.updateCompareToBranch(repository, action)
    }

    return assertNever(action, `Unknown action: ${kind}`)
  }

  private async updateCompareToBranch(
    repository: Repository,
    action: ICompareToBranch
  ) {
    const gitStore = this.getGitStore(repository)

    const comparisonBranch = action.branch
    const compare = await gitStore.getCompareCommits(
      comparisonBranch,
      action.mode
    )

    this.statsStore.recordBranchComparison()
    const { branchesState } = this.repositoryStateCache.get(repository)

    if (
      branchesState.defaultBranch !== null &&
      comparisonBranch.name === branchesState.defaultBranch.name
    ) {
      this.statsStore.recordDefaultBranchComparison()
    }

    if (compare == null) {
      return
    }

    const { ahead, behind } = compare
    const aheadBehind = { ahead, behind }

    const commitSHAs = compare.commits.map(commit => commit.sha)

    this.repositoryStateCache.updateCompareState(repository, s => ({
      formState: {
        kind: HistoryTabMode.Compare,
        comparisonBranch,
        mode: action.mode,
        aheadBehind,
      },
      filterText: comparisonBranch.name,
      commitSHAs,
    }))

    const tip = gitStore.tip

    let currentSha: string | null = null

    if (tip.kind === TipState.Valid) {
      currentSha = tip.branch.tip.sha
    } else if (tip.kind === TipState.Detached) {
      currentSha = tip.currentSha
    }

    if (this.currentAheadBehindUpdater != null && currentSha != null) {
      const from =
        action.mode === ComparisonMode.Ahead
          ? comparisonBranch.tip.sha
          : currentSha
      const to =
        action.mode === ComparisonMode.Ahead
          ? currentSha
          : comparisonBranch.tip.sha

      this.currentAheadBehindUpdater.insert(from, to, aheadBehind)
    }

    if (!enableMergeConflictDetection()) {
      this.updateOrSelectFirstCommit(repository, commitSHAs)
      return this.emitUpdate()
    } else {
      this.repositoryStateCache.updateCompareState(repository, () => ({
        mergeStatus: { kind: MergeResultKind.Loading },
      }))

      this.emitUpdate()

      this.updateOrSelectFirstCommit(repository, commitSHAs)

      if (this.currentMergeTreePromise != null) {
        return this.currentMergeTreePromise
      }

      if (tip.kind === TipState.Valid && aheadBehind.behind > 0) {
        const mergeTreePromise = promiseWithMinimumTimeout(
          () => mergeTree(repository, tip.branch, action.branch),
          500
        )
          .catch(err => {
            log.warn(
              `Error occurred while trying to merge ${tip.branch.name} (${
                tip.branch.tip.sha
              }) and ${action.branch.name} (${action.branch.tip.sha})`,
              err
            )
            return null
          })
          .then(mergeStatus => {
            this.repositoryStateCache.updateCompareState(repository, () => ({
              mergeStatus,
            }))

            this.emitUpdate()
          })

        const cleanup = () => {
          this.currentMergeTreePromise = null
        }

        // TODO: when we have Promise.prototype.finally available we
        //       should use that here to make this intent clearer
        mergeTreePromise.then(cleanup, cleanup)

        this.currentMergeTreePromise = mergeTreePromise

        return this.currentMergeTreePromise
      } else {
        this.repositoryStateCache.updateCompareState(repository, () => ({
          mergeStatus: null,
        }))

        return this.emitUpdate()
      }
    }
  }

  /** This shouldn't be called directly. See `Dispatcher`. */
  public _updateCompareForm<K extends keyof ICompareFormUpdate>(
    repository: Repository,
    newState: Pick<ICompareFormUpdate, K>
  ) {
    this.repositoryStateCache.updateCompareState(repository, state => {
      return merge(state, newState)
    })

    this.emitUpdate()

    const { branchesState, compareState } = this.repositoryStateCache.get(
      repository
    )

    if (branchesState.tip.kind !== TipState.Valid) {
      return
    }

    if (this.currentAheadBehindUpdater === null) {
      return
    }

    if (compareState.showBranchList) {
      const currentBranch = branchesState.tip.branch

      this.currentAheadBehindUpdater.schedule(
        currentBranch,
        compareState.defaultBranch,
        compareState.recentBranches,
        compareState.allBranches
      )
    } else {
      this.currentAheadBehindUpdater.clear()
    }
  }

  /** This shouldn't be called directly. See `Dispatcher`. */
  public async _loadNextCommitBatch(repository: Repository): Promise<void> {
    const gitStore = this.getGitStore(repository)

    const state = this.repositoryStateCache.get(repository)
    const { formState } = state.compareState
    if (formState.kind === HistoryTabMode.History) {
      const commits = state.compareState.commitSHAs
      const lastCommitSha = commits[commits.length - 1]

      const newCommits = await gitStore.loadCommitBatch(`${lastCommitSha}^`)
      if (newCommits == null) {
        return
      }

      this.repositoryStateCache.updateCompareState(repository, () => ({
        commitSHAs: commits.concat(newCommits),
      }))
      this.emitUpdate()
    }
  }

  /** This shouldn't be called directly. See `Dispatcher`. */
  public async _loadChangedFilesForCurrentSelection(
    repository: Repository
  ): Promise<void> {
    const state = this.repositoryStateCache.get(repository)
    const { commitSelection } = state
    const currentSHA = commitSelection.sha
    if (currentSHA == null) {
      return
    }

    const gitStore = this.getGitStore(repository)
    const changedFiles = await gitStore.performFailableOperation(() =>
      getChangedFiles(repository, currentSHA)
    )
    if (!changedFiles) {
      return
    }

    // The selection could have changed between when we started loading the
    // changed files and we finished. We might wanna store the changed files per
    // SHA/path.
    if (currentSHA !== state.commitSelection.sha) {
      return
    }

    // if we're selecting a commit for the first time, we should select the
    // first file in the commit and render the diff immediately

    const noFileSelected = commitSelection.file === null

    const firstFileOrDefault =
      noFileSelected && changedFiles.length
        ? changedFiles[0]
        : commitSelection.file

    const selectionOrFirstFile = {
      file: firstFileOrDefault,
      sha: commitSelection.sha,
      changedFiles,
      diff: null,
    }

    this.repositoryStateCache.update(repository, () => ({
      commitSelection: selectionOrFirstFile,
    }))

    this.emitUpdate()

    if (selectionOrFirstFile.file) {
      this._changeFileSelection(repository, selectionOrFirstFile.file)
    }
  }

  /** This shouldn't be called directly. See `Dispatcher`. */
  public async _setRepositoryFilterText(text: string): Promise<void> {
    this.repositoryFilterText = text
    this.emitUpdate()
  }

  /** This shouldn't be called directly. See `Dispatcher`. */
  public async _changeFileSelection(
    repository: Repository,
    file: CommittedFileChange
  ): Promise<void> {
    this.repositoryStateCache.update(repository, state => {
      const { sha, changedFiles } = state.commitSelection
      const commitSelection = {
        sha,
        changedFiles,
        file,
        diff: null,
      }
      return { commitSelection }
    })
    this.emitUpdate()

    const stateBeforeLoad = this.repositoryStateCache.get(repository)
    const sha = stateBeforeLoad.commitSelection.sha

    if (!sha) {
      if (__DEV__) {
        throw new Error(
          "No currently selected sha yet we've been asked to switch file selection"
        )
      } else {
        return
      }
    }

    const diff = await getCommitDiff(repository, file, sha)

    const stateAfterLoad = this.repositoryStateCache.get(repository)

    // A whole bunch of things could have happened since we initiated the diff load
    if (
      stateAfterLoad.commitSelection.sha !== stateBeforeLoad.commitSelection.sha
    ) {
      return
    }
    if (!stateAfterLoad.commitSelection.file) {
      return
    }
    if (stateAfterLoad.commitSelection.file.id !== file.id) {
      return
    }

    this.repositoryStateCache.update(repository, state => {
      const { sha, changedFiles } = state.commitSelection
      const commitSelection = {
        sha,
        changedFiles,
        file,
        diff,
      }
      return { commitSelection }
    })

    this.emitUpdate()
  }

  /** This shouldn't be called directly. See `Dispatcher`. */
  public async _selectRepository(
    repository: Repository | CloningRepository | null
  ): Promise<Repository | null> {
    const previouslySelectedRepository = this.selectedRepository

    this.selectedRepository = repository

    this.emitUpdate()
    this.stopBackgroundFetching()
    this.stopPullRequestUpdater()

    if (repository == null) {
      return Promise.resolve(null)
    }

    if (!(repository instanceof Repository)) {
      return Promise.resolve(null)
    }

    localStorage.setItem(LastSelectedRepositoryIDKey, repository.id.toString())

    if (repository.missing) {
      // as the repository is no longer found on disk, cleaning this up
      // ensures we don't accidentally run any Git operations against the
      // wrong location if the user then relocates the `.git` folder elsewhere
      this.removeGitStore(repository)
      return Promise.resolve(null)
    }

    this._refreshRepository(repository)

    const gitHubRepository = repository.gitHubRepository

    if (gitHubRepository != null) {
      this._refreshIssues(gitHubRepository)
      this.loadPullRequests(repository, async () => {
        const promiseForPRs = this.pullRequestStore.fetchPullRequestsFromCache(
          gitHubRepository
        )
        const isLoading = this.pullRequestStore.isFetchingPullRequests(
          gitHubRepository
        )

        const prs = await promiseForPRs

        if (prs.length > 0) {
          this.repositoryStateCache.updateBranchesState(repository, () => {
            return {
              openPullRequests: prs,
              isLoadingPullRequests: isLoading,
            }
          })
        } else {
          this._refreshPullRequests(repository)
        }

        this._updateCurrentPullRequest(repository)
        this.emitUpdate()
      })
    }

    // The selected repository could have changed while we were refreshing.
    if (this.selectedRepository !== repository) {
      return null
    }

    // "Clone in Desktop" from a cold start can trigger this twice, and
    // for edge cases where _selectRepository is re-entract, calling this here
    // ensures we clean up the existing background fetcher correctly (if set)
    this.stopBackgroundFetching()
    this.stopPullRequestUpdater()
    this.stopAheadBehindUpdate()

    this.startBackgroundFetching(repository, !previouslySelectedRepository)
    this.startPullRequestUpdater(repository)

    this.startAheadBehindUpdater(repository)
    this.refreshMentionables(repository)

    this.addUpstreamRemoteIfNeeded(repository)

    return this.repositoryWithRefreshedGitHubRepository(repository)
  }

  public async _refreshIssues(repository: GitHubRepository) {
    const user = getAccountForEndpoint(this.accounts, repository.endpoint)
    if (!user) {
      return
    }

    try {
      await this.issuesStore.refreshIssues(repository, user)
    } catch (e) {
      log.warn(`Unable to fetch issues for ${repository.fullName}`, e)
    }
  }

  private stopBackgroundFetching() {
    const backgroundFetcher = this.currentBackgroundFetcher
    if (backgroundFetcher) {
      backgroundFetcher.stop()
      this.currentBackgroundFetcher = null
    }
  }

  private refreshMentionables(repository: Repository) {
    const account = getAccountForRepository(this.accounts, repository)
    if (!account) {
      return
    }

    const gitHubRepository = repository.gitHubRepository
    if (!gitHubRepository) {
      return
    }

    this.gitHubUserStore.updateMentionables(gitHubRepository, account)
  }

  private startPullRequestUpdater(repository: Repository) {
    if (this.currentPullRequestUpdater) {
      fatalError(
        `A pull request updater is already active and cannot start updating on ${nameOf(
          repository
        )}`
      )

      return
    }

    if (!repository.gitHubRepository) {
      return
    }

    const account = getAccountForRepository(this.accounts, repository)

    if (!account) {
      return
    }

    const updater = new PullRequestUpdater(
      repository,
      account,
      this.pullRequestStore
    )
    this.currentPullRequestUpdater = updater

    this.currentPullRequestUpdater.start()
  }

  private stopPullRequestUpdater() {
    const updater = this.currentPullRequestUpdater

    if (updater) {
      updater.stop()
      this.currentPullRequestUpdater = null
    }
  }

  private shouldBackgroundFetch(
    repository: Repository,
    lastPush: Date | null
  ): boolean {
    const gitStore = this.getGitStore(repository)
    const lastFetched = gitStore.lastFetched

    if (lastFetched === null) {
      return true
    }

    const now = new Date()
    const timeSinceFetch = now.getTime() - lastFetched.getTime()
    const repoName = nameOf(repository)
    if (timeSinceFetch < BackgroundFetchMinimumInterval) {
      const timeInSeconds = Math.floor(timeSinceFetch / 1000)

      log.debug(
        `Skipping background fetch as '${repoName}' was fetched ${timeInSeconds}s ago`
      )
      return false
    }

    if (lastPush === null) {
      return true
    }

    // we should fetch if the last push happened after the last fetch
    if (lastFetched < lastPush) {
      return true
    }

    log.debug(
      `Skipping background fetch since nothing has been pushed to '${repoName}' since the last fetch at ${lastFetched}`
    )

    return false
  }

  private startBackgroundFetching(
    repository: Repository,
    withInitialSkew: boolean
  ) {
    if (this.currentBackgroundFetcher) {
      fatalError(
        `We should only have on background fetcher active at once, but we're trying to start background fetching on ${
          repository.name
        } while another background fetcher is still active!`
      )
      return
    }

    const account = getAccountForRepository(this.accounts, repository)
    if (!account) {
      return
    }

    if (!repository.gitHubRepository) {
      return
    }

    // Todo: add logic to background checker to check the API before fetching
    // similar to what's being done in `refreshAllIndicators`
    const fetcher = new BackgroundFetcher(
      repository,
      account,
      r => this.performFetch(r, account, FetchType.BackgroundTask),
      r => this.shouldBackgroundFetch(r, null)
    )
    fetcher.start(withInitialSkew)
    this.currentBackgroundFetcher = fetcher
  }

  /** Load the initial state for the app. */
  public async loadInitialState() {
    const [accounts, repositories] = await Promise.all([
      this.accountsStore.getAll(),
      this.repositoriesStore.getAll(),
    ])

    log.info(
      `[AppStore] loading ${repositories.length} repositories from store`
    )
    accounts.forEach(a => {
      log.info(`[AppStore] found account: ${a.login} (${a.name})`)
    })

    this.accounts = accounts
    this.repositories = repositories

    // doing this that the current user can be found by any of their email addresses
    for (const account of accounts) {
      const userAssociations: ReadonlyArray<IGitHubUser> = account.emails.map(
        email =>
          // NB: We're not using object spread here because `account` has more
          // keys than we want.
          ({
            endpoint: account.endpoint,
            email: email.email,
            login: account.login,
            avatarURL: account.avatarURL,
            name: account.name,
          })
      )

      for (const user of userAssociations) {
        this.gitHubUserStore.cacheUser(user)
      }
    }

    this.updateRepositorySelectionAfterRepositoriesChanged()

    this.sidebarWidth =
      parseInt(localStorage.getItem(sidebarWidthConfigKey) || '', 10) ||
      defaultSidebarWidth
    this.commitSummaryWidth =
      parseInt(localStorage.getItem(commitSummaryWidthConfigKey) || '', 10) ||
      defaultCommitSummaryWidth

    const confirmRepositoryRemovalValue = localStorage.getItem(
      confirmRepoRemovalKey
    )

    this.confirmRepoRemoval =
      confirmRepositoryRemovalValue === null
        ? confirmRepoRemovalDefault
        : confirmRepositoryRemovalValue === '1'

    const confirmDiscardChangesValue = localStorage.getItem(
      confirmDiscardChangesKey
    )

    this.confirmDiscardChanges =
      confirmDiscardChangesValue === null
        ? confirmDiscardChangesDefault
        : confirmDiscardChangesValue === '1'

    const externalEditorValue = await this.getSelectedExternalEditor()
    if (externalEditorValue) {
      this.selectedExternalEditor = externalEditorValue
    }

    const shellValue = localStorage.getItem(shellKey)
    this.selectedShell = shellValue ? parseShell(shellValue) : DefaultShell

    this.updateMenuItemLabels()

    const imageDiffTypeValue = localStorage.getItem(imageDiffTypeKey)
    this.imageDiffType =
      imageDiffTypeValue === null
        ? imageDiffTypeDefault
        : parseInt(imageDiffTypeValue)

    this.selectedTheme = getPersistedTheme()

    this.emitUpdateNow()

    this.accountsStore.refresh()
  }

  private async getSelectedExternalEditor(): Promise<ExternalEditor | null> {
    const externalEditorValue = localStorage.getItem(externalEditorKey)
    if (externalEditorValue) {
      const value = parse(externalEditorValue)
      if (value) {
        return value
      }
    }

    const editors = await getAvailableEditors()
    if (editors.length) {
      const value = editors[0].editor
      // store this value to avoid the lookup next time
      localStorage.setItem(externalEditorKey, value)
      return value
    }

    return null
  }

  /**
   * Update menu labels for editor, shell, and pull requests.
   */
  private updateMenuItemLabels(repository?: Repository) {
    const editorLabel = this.selectedExternalEditor
      ? `Open in ${this.selectedExternalEditor}`
      : undefined

    const prLabel = repository
      ? this.getPullRequestLabel(repository)
      : undefined

    updatePreferredAppMenuItemLabels({
      editor: editorLabel,
      pullRequestLabel: prLabel,
      shell: `Open in ${this.selectedShell}`,
    })
  }

  private getPullRequestLabel(repository: Repository) {
    const githubRepository = repository.gitHubRepository
    const defaultPRLabel = __DARWIN__
      ? 'Create Pull Request'
      : 'Create &pull request'

    if (!githubRepository) {
      return defaultPRLabel
    }

    const state = this.repositoryStateCache.get(repository)

    const { branchesState } = state

    if (branchesState.currentPullRequest === null) {
      return defaultPRLabel
    }

    return __DARWIN__ ? 'Show Pull Request' : 'Show &pull request'
  }

  private updateRepositorySelectionAfterRepositoriesChanged() {
    const selectedRepository = this.selectedRepository
    let newSelectedRepository: Repository | CloningRepository | null = this
      .selectedRepository
    if (selectedRepository) {
      const r =
        this.repositories.find(
          r =>
            r.constructor === selectedRepository.constructor &&
            r.id === selectedRepository.id
        ) || null

      newSelectedRepository = r
    }

    if (newSelectedRepository === null && this.repositories.length > 0) {
      const lastSelectedID = parseInt(
        localStorage.getItem(LastSelectedRepositoryIDKey) || '',
        10
      )
      if (lastSelectedID && !isNaN(lastSelectedID)) {
        newSelectedRepository =
          this.repositories.find(r => r.id === lastSelectedID) || null
      }

      if (!newSelectedRepository) {
        newSelectedRepository = this.repositories[0]
      }
    }

    const repositoryChanged =
      (selectedRepository &&
        newSelectedRepository &&
        selectedRepository.hash !== newSelectedRepository.hash) ||
      (selectedRepository && !newSelectedRepository) ||
      (!selectedRepository && newSelectedRepository)
    if (repositoryChanged) {
      this._selectRepository(newSelectedRepository)
      this.emitUpdate()
    }
  }

  /** This shouldn't be called directly. See `Dispatcher`. */
  public async _loadStatus(
    repository: Repository,
    clearPartialState: boolean = false
  ): Promise<boolean> {
    const gitStore = this.getGitStore(repository)
    const status = await gitStore.loadStatus()

    if (!status) {
      return false
    }

    this.repositoryStateCache.updateChangesState(repository, state => {
      // Populate a map for all files in the current working directory state
      const filesByID = new Map<string, WorkingDirectoryFileChange>()
      state.workingDirectory.files.forEach(f => filesByID.set(f.id, f))

      // Attempt to preserve the selection state for each file in the new
      // working directory state by looking at the current files
      const mergedFiles = status.workingDirectory.files
        .map(file => {
          const existingFile = filesByID.get(file.id)
          if (existingFile) {
            if (clearPartialState) {
              if (
                existingFile.selection.getSelectionType() ===
                DiffSelectionType.Partial
              ) {
                return file.withIncludeAll(false)
              }
            }

            return file.withSelection(existingFile.selection)
          } else {
            return file
          }
        })
        .sort((x, y) => caseInsensitiveCompare(x.path, y.path))

      // Collect all the currently available file ids into a set to avoid O(N)
      // lookups using .find on the mergedFiles array.
      const mergedFileIds = new Set(mergedFiles.map(x => x.id))

      // The previously selected files might not be available in the working
      // directory any more due to having been committed or discarded so we'll
      // do a pass over and filter out any selected files that aren't available.
      let selectedFileIDs = state.selectedFileIDs.filter(id =>
        mergedFileIds.has(id)
      )

      // Select the first file if we don't have anything selected and we
      // have something to select.
      if (selectedFileIDs.length === 0 && mergedFiles.length > 0) {
        selectedFileIDs = [mergedFiles[0].id]
      }

      // The file selection could have changed if the previously selected files
      // are no longer selectable (they were discarded or committed) but if they
      // were not changed we can reuse the diff. Note, however that we only render
      // a diff when a single file is selected. If the previous selection was
      // a single file with the same id as the current selection we can keep the
      // diff we had, if not we'll clear it.
      const workingDirectory = WorkingDirectoryStatus.fromFiles(mergedFiles)

      const diff =
        selectedFileIDs.length === 1 &&
        state.selectedFileIDs.length === 1 &&
        state.selectedFileIDs[0] === selectedFileIDs[0]
          ? state.diff
          : null

      return { workingDirectory, selectedFileIDs, diff }
    })
    this.emitUpdate()

    this.updateChangesDiffForCurrentSelection(repository)

    return true
  }

  /** This shouldn't be called directly. See `Dispatcher`. */
  public async _changeRepositorySection(
    repository: Repository,
    selectedSection: RepositorySectionTab
  ): Promise<void> {
    this.repositoryStateCache.update(repository, () => ({
      selectedSection,
    }))
    this.emitUpdate()

    if (selectedSection === RepositorySectionTab.History) {
      return this.refreshHistorySection(repository)
    } else if (selectedSection === RepositorySectionTab.Changes) {
      return this.refreshChangesSection(repository, {
        includingStatus: true,
        clearPartialState: false,
      })
    }
  }

  /** This shouldn't be called directly. See `Dispatcher`. */
  public async _changeChangesSelection(
    repository: Repository,
    selectedFiles: WorkingDirectoryFileChange[]
  ): Promise<void> {
    this.repositoryStateCache.updateChangesState(repository, () => ({
      selectedFileIDs: selectedFiles.map(file => file.id),
      diff: null,
    }))
    this.emitUpdate()

    this.updateChangesDiffForCurrentSelection(repository)
  }

  /**
   * Loads or re-loads (refreshes) the diff for the currently selected file
   * in the working directory. This operation is a noop if there's no currently
   * selected file.
   */
  private async updateChangesDiffForCurrentSelection(
    repository: Repository
  ): Promise<void> {
    const stateBeforeLoad = this.repositoryStateCache.get(repository)
    const changesStateBeforeLoad = stateBeforeLoad.changesState
    const selectedFileIDsBeforeLoad = changesStateBeforeLoad.selectedFileIDs

    // We only render diffs when a single file is selected.
    if (selectedFileIDsBeforeLoad.length !== 1) {
      if (changesStateBeforeLoad.diff !== null) {
        this.repositoryStateCache.updateChangesState(repository, () => ({
          diff: null,
        }))
        this.emitUpdate()
      }
      return
    }

    const selectedFileIdBeforeLoad = selectedFileIDsBeforeLoad[0]
    const selectedFileBeforeLoad = changesStateBeforeLoad.workingDirectory.findFileWithID(
      selectedFileIdBeforeLoad
    )

    if (selectedFileBeforeLoad === null) {
      return
    }

    const diff = await getWorkingDirectoryDiff(
      repository,
      selectedFileBeforeLoad
    )

    const stateAfterLoad = this.repositoryStateCache.get(repository)
    const changesState = stateAfterLoad.changesState

    // A different file (or files) could have been selected while we were
    // loading the diff in which case we no longer care about the diff we
    // just loaded.
    if (changesState.selectedFileIDs.length !== 1) {
      return
    }

    const selectedFileID = changesState.selectedFileIDs[0]

    if (selectedFileID !== selectedFileIdBeforeLoad) {
      return
    }

    const currentlySelectedFile = changesState.workingDirectory.findFileWithID(
      selectedFileID
    )
    if (currentlySelectedFile === null) {
      return
    }

    const selectableLines = new Set<number>()
    if (diff.kind === DiffType.Text) {
      // The diff might have changed dramatically since last we loaded it.
      // Ideally we would be more clever about validating that any partial
      // selection state is still valid by ensuring that selected lines still
      // exist but for now we'll settle on just updating the selectable lines
      // such that any previously selected line which now no longer exists or
      // has been turned into a context line isn't still selected.
      diff.hunks.forEach(h => {
        h.lines.forEach((line, index) => {
          if (line.isIncludeableLine()) {
            selectableLines.add(h.unifiedDiffStart + index)
          }
        })
      })
    }

    const newSelection = currentlySelectedFile.selection.withSelectableLines(
      selectableLines
    )
    const selectedFile = currentlySelectedFile.withSelection(newSelection)
    const updatedFiles = changesState.workingDirectory.files.map(
      f => (f.id === selectedFile.id ? selectedFile : f)
    )
    const workingDirectory = WorkingDirectoryStatus.fromFiles(updatedFiles)

    this.repositoryStateCache.updateChangesState(repository, () => ({
      diff,
      workingDirectory,
    }))
    this.emitUpdate()
  }

  /** This shouldn't be called directly. See `Dispatcher`. */
  public async _commitIncludedChanges(
    repository: Repository,
    summary: string,
    description: string | null,
    trailers?: ReadonlyArray<ITrailer>
  ): Promise<boolean> {
    const state = this.repositoryStateCache.get(repository)
    const files = state.changesState.workingDirectory.files
    const selectedFiles = files.filter(file => {
      return file.selection.getSelectionType() !== DiffSelectionType.None
    })

    const gitStore = this.getGitStore(repository)

    const result = await this.isCommitting(repository, () => {
      return gitStore.performFailableOperation(async () => {
        const message = await formatCommitMessage(
          repository,
          summary,
          description,
          trailers
        )
        return createCommit(repository, message, selectedFiles)
      })
    })

    if (result) {
      this.statsStore.recordCommit()

      const includedPartialSelections = files.some(
        file => file.selection.getSelectionType() === DiffSelectionType.Partial
      )
      if (includedPartialSelections) {
        this.statsStore.recordPartialCommit()
      }

      if (trailers != null && trailers.some(isCoAuthoredByTrailer)) {
        this.statsStore.recordCoAuthoredCommit()
      }

      await this._refreshRepository(repository)
      await this.refreshChangesSection(repository, {
        includingStatus: true,
        clearPartialState: true,
      })
    }

    return result || false
  }

  /** This shouldn't be called directly. See `Dispatcher`. */
  public _changeFileIncluded(
    repository: Repository,
    file: WorkingDirectoryFileChange,
    include: boolean
  ): Promise<void> {
    const selection = include
      ? file.selection.withSelectAll()
      : file.selection.withSelectNone()
    this.updateWorkingDirectoryFileSelection(repository, file, selection)
    return Promise.resolve()
  }

  /** This shouldn't be called directly. See `Dispatcher`. */
  public _changeFileLineSelection(
    repository: Repository,
    file: WorkingDirectoryFileChange,
    diffSelection: DiffSelection
  ): Promise<void> {
    this.updateWorkingDirectoryFileSelection(repository, file, diffSelection)
    return Promise.resolve()
  }

  /**
   * Updates the selection for the given file in the working directory state and
   * emits an update event.
   */
  private updateWorkingDirectoryFileSelection(
    repository: Repository,
    file: WorkingDirectoryFileChange,
    selection: DiffSelection
  ) {
    this.repositoryStateCache.updateChangesState(repository, state => {
      const newFiles = state.workingDirectory.files.map(
        f => (f.id === file.id ? f.withSelection(selection) : f)
      )

      const workingDirectory = WorkingDirectoryStatus.fromFiles(newFiles)

      return { workingDirectory }
    })

    this.emitUpdate()
  }

  /** This shouldn't be called directly. See `Dispatcher`. */
  public _changeIncludeAllFiles(
    repository: Repository,
    includeAll: boolean
  ): Promise<void> {
    this.repositoryStateCache.updateChangesState(repository, state => {
      const workingDirectory = state.workingDirectory.withIncludeAllFiles(
        includeAll
      )
      return { workingDirectory }
    })

    this.emitUpdate()

    return Promise.resolve()
  }

  /** This shouldn't be called directly. See `Dispatcher`. */
  public async _refreshRepository(repository: Repository): Promise<void> {
    if (repository.missing) {
      return
    }

    // if the repository path doesn't exist on disk,
    // set the flag and don't try anything Git-related
    const exists = await pathExists(repository.path)
    if (!exists) {
      this._updateRepositoryMissing(repository, true)
      return
    }

    const state = this.repositoryStateCache.get(repository)
    const gitStore = this.getGitStore(repository)

    // if we cannot get a valid status it's a good indicator that the repository
    // is in a bad state - let's mark it as missing here and give up on the
    // further work
    const status = await this._loadStatus(repository)
    if (!status) {
      await this._updateRepositoryMissing(repository, true)
      return
    }

    await gitStore.loadBranches()

    const section = state.selectedSection
    let refreshSectionPromise: Promise<void>

    if (section === RepositorySectionTab.History) {
      refreshSectionPromise = this.refreshHistorySection(repository)
    } else if (section === RepositorySectionTab.Changes) {
      refreshSectionPromise = this.refreshChangesSection(repository, {
        includingStatus: false,
        clearPartialState: false,
      })
    } else {
      return assertNever(section, `Unknown section: ${section}`)
    }

    await Promise.all([
      gitStore.loadRemotes(),
      gitStore.updateLastFetched(),
      this.refreshAuthor(repository),
      gitStore.loadContextualCommitMessage(),
      refreshSectionPromise,
    ])

    this._updateCurrentPullRequest(repository)
    this.updateMenuItemLabels(repository)
    this._initializeCompare(repository)
    this.refreshIndicatorsForRepositories([repository])
  }

  public refreshAllIndicators() {
    return this.refreshIndicatorsForRepositories(this.repositories)
  }

  private async refreshIndicatorsForRepositories(
    repositories: ReadonlyArray<Repository>
  ): Promise<void> {
    if (!enableRepoInfoIndicators()) {
      return
    }

    const startTime = performance && performance.now ? performance.now() : null

    for (const repo of repositories) {
      await this.refreshIndicatorForRepository(repo)
    }

    if (startTime && repositories.length > 1) {
      const delta = performance.now() - startTime
      const timeInSeconds = (delta / 1000).toFixed(3)
      log.info(
        `Background fetch for ${
          repositories.length
        } repositories took ${timeInSeconds}sec`
      )
    }

    this.emitUpdate()
  }

  private async refreshIndicatorForRepository(repository: Repository) {
    const lookup = this.localRepositoryStateLookup

    if (repository.missing) {
      lookup.delete(repository.id)
      return
    }

    const exists = await pathExists(repository.path)
    if (!exists) {
      lookup.delete(repository.id)
      return
    }

    const gitStore = this.getGitStore(repository)
    const status = await gitStore.loadStatus()
    if (status === null) {
      lookup.delete(repository.id)
      return
    }

    const lastPush = await inferLastPushForRepository(
      this.accounts,
      gitStore,
      repository
    )

    if (this.shouldBackgroundFetch(repository, lastPush)) {
      await this.withAuthenticatingUser(repository, (repo, account) => {
        return gitStore.performFailableOperation(() => {
          return gitStore.fetch(account, true)
        })
      })
    }

    lookup.set(repository.id, {
      aheadBehind: gitStore.aheadBehind,
      changedFilesCount: status.workingDirectory.files.length,
    })
  }

  /**
   * Refresh all the data for the Changes section.
   *
   * This will be called automatically when appropriate.
   */
  private async refreshChangesSection(
    repository: Repository,
    options: { includingStatus: boolean; clearPartialState: boolean }
  ): Promise<void> {
    if (options.includingStatus) {
      await this._loadStatus(repository, options.clearPartialState)
    }

    const gitStore = this.getGitStore(repository)
    const state = this.repositoryStateCache.get(repository)

    if (state.branchesState.tip.kind === TipState.Valid) {
      const currentBranch = state.branchesState.tip.branch
      await gitStore.loadLocalCommits(currentBranch)
    } else if (state.branchesState.tip.kind === TipState.Unborn) {
      await gitStore.loadLocalCommits(null)
    }
  }

  /**
   * Refresh all the data for the History section.
   *
   * This will be called automatically when appropriate.
   */
  private async refreshHistorySection(repository: Repository): Promise<void> {
    const gitStore = this.getGitStore(repository)
    const state = this.repositoryStateCache.get(repository)
    const tip = state.branchesState.tip

    if (tip.kind === TipState.Valid) {
      await gitStore.loadLocalCommits(tip.branch)
    }

    return this.updateOrSelectFirstCommit(
      repository,
      state.compareState.commitSHAs
    )
  }

  private async refreshAuthor(repository: Repository): Promise<void> {
    const gitStore = this.getGitStore(repository)
    const commitAuthor =
      (await gitStore.performFailableOperation(() =>
        getAuthorIdentity(repository)
      )) || null

    this.repositoryStateCache.update(repository, () => ({ commitAuthor }))
    this.emitUpdate()
  }

  /** This shouldn't be called directly. See `Dispatcher`. */
  public async _showPopup(popup: Popup): Promise<void> {
    this._closePopup()

    // Always close the app menu when showing a pop up. This is only
    // applicable on Windows where we draw a custom app menu.
    this._closeFoldout(FoldoutType.AppMenu)

    this.currentPopup = popup
    this.emitUpdate()
  }

  /** This shouldn't be called directly. See `Dispatcher`. */
  public _closePopup(): Promise<void> {
    const currentPopup = this.currentPopup
    if (currentPopup == null) {
      return Promise.resolve()
    }

    if (currentPopup.type === PopupType.CloneRepository) {
      this._completeOpenInDesktop(() => Promise.resolve(null))
    }

    this.currentPopup = null
    this.emitUpdate()

    return Promise.resolve()
  }

  /** This shouldn't be called directly. See `Dispatcher`. */
  public async _showFoldout(foldout: Foldout): Promise<void> {
    this.currentFoldout = foldout
    this.emitUpdate()
  }

  /** This shouldn't be called directly. See `Dispatcher`. */
  public async _closeCurrentFoldout(): Promise<void> {
    if (this.currentFoldout == null) {
      return
    }

    this.currentFoldout = null
    this.emitUpdate()
  }

  /** This shouldn't be called directly. See `Dispatcher`. */
  public async _closeFoldout(foldout: FoldoutType): Promise<void> {
    if (this.currentFoldout == null) {
      return
    }

    if (foldout !== undefined && this.currentFoldout.type !== foldout) {
      return
    }

    this.currentFoldout = null
    this.emitUpdate()
  }

  /** This shouldn't be called directly. See `Dispatcher`. */
  public async _createBranch(
    repository: Repository,
    name: string,
    startPoint?: string
  ): Promise<Repository> {
    const gitStore = this.getGitStore(repository)
    const branch = await gitStore.performFailableOperation(() =>
      createBranch(repository, name, startPoint)
    )

    if (branch == null) {
      return repository
    }

    return await this._checkoutBranch(repository, branch)
  }

  private updateCheckoutProgress(
    repository: Repository,
    checkoutProgress: ICheckoutProgress | null
  ) {
    this.repositoryStateCache.update(repository, () => ({ checkoutProgress }))

    if (this.selectedRepository === repository) {
      this.emitUpdate()
    }
  }

  private getLocalBranch(
    repository: Repository,
    branch: string
  ): Branch | null {
    const gitStore = this.getGitStore(repository)
    return (
      gitStore.allBranches.find(b => b.nameWithoutRemote === branch) || null
    )
  }

  /** This shouldn't be called directly. See `Dispatcher`. */
  public async _checkoutBranch(
    repository: Repository,
    branch: Branch | string
  ): Promise<Repository> {
    const gitStore = this.getGitStore(repository)
    const kind = 'checkout'

    const foundBranch =
      typeof branch === 'string'
        ? this.getLocalBranch(repository, branch)
        : branch

    if (foundBranch == null) {
      return repository
    }

    await this.withAuthenticatingUser(repository, (repository, account) =>
      gitStore.performFailableOperation(() =>
        checkoutBranch(repository, account, foundBranch, progress => {
          this.updateCheckoutProgress(repository, progress)
        })
      )
    )

    try {
      this.updateCheckoutProgress(repository, {
        kind,
        title: __DARWIN__ ? 'Refreshing Repository' : 'Refreshing repository',
        value: 1,
        targetBranch: foundBranch.name,
      })

      await this._refreshRepository(repository)
    } finally {
      this.updateCheckoutProgress(repository, null)
      this._initializeCompare(repository, { kind: HistoryTabMode.History })
    }

    const { branchesState } = this.repositoryStateCache.get(repository)
    const { defaultBranch } = branchesState

    if (defaultBranch !== null && foundBranch.name !== defaultBranch.name) {
      this.statsStore.recordNonDefaultBranchCheckout()
    }

    return repository
  }

  /** This shouldn't be called directly. See `Dispatcher`. */
  private async repositoryWithRefreshedGitHubRepository(
    repository: Repository
  ): Promise<Repository> {
    const oldGitHubRepository = repository.gitHubRepository

    const matchedGitHubRepository = await this.matchGitHubRepository(repository)
    if (!matchedGitHubRepository) {
      // TODO: We currently never clear GitHub repository associations (see
      // https://github.com/desktop/desktop/issues/1144). So we can bail early
      // at this point.
      return repository
    }

    // This is the repository with the GitHub repository as matched. It's not
    // ideal because the GitHub repository hasn't been fetched from the API yet
    // and so it is incomplete. But if we _can't_ fetch it from the API, it's
    // better than nothing.
    const skeletonOwner = new Owner(
      matchedGitHubRepository.owner,
      matchedGitHubRepository.endpoint,
      null
    )
    const skeletonGitHubRepository = new GitHubRepository(
      matchedGitHubRepository.name,
      skeletonOwner,
      null
    )
    const skeletonRepository = new Repository(
      repository.path,
      repository.id,
      skeletonGitHubRepository,
      repository.missing
    )

    const account = getAccountForEndpoint(
      this.accounts,
      matchedGitHubRepository.endpoint
    )
    if (!account) {
      // If the repository given to us had a GitHubRepository instance we want
      // to try to preserve that if possible since the updated GitHubRepository
      // instance won't have any API information while the previous one might.
      // We'll only swap it out if the endpoint has changed in which case the
      // old API information will be invalid anyway.
      if (
        !oldGitHubRepository ||
        matchedGitHubRepository.endpoint !== oldGitHubRepository.endpoint
      ) {
        return skeletonRepository
      }

      return repository
    }

    const api = API.fromAccount(account)
    const apiRepo = await api.fetchRepository(
      matchedGitHubRepository.owner,
      matchedGitHubRepository.name
    )

    if (!apiRepo) {
      // This is the same as above. If the request fails, we wanna preserve the
      // existing GitHub repository info. But if we didn't have a GitHub
      // repository already or the endpoint changed, the skeleton repository is
      // better than nothing.
      if (
        !oldGitHubRepository ||
        matchedGitHubRepository.endpoint !== oldGitHubRepository.endpoint
      ) {
        return skeletonRepository
      }

      return repository
    }

    const endpoint = matchedGitHubRepository.endpoint
    return this.repositoriesStore.updateGitHubRepository(
      repository,
      endpoint,
      apiRepo
    )
  }

  private async matchGitHubRepository(
    repository: Repository
  ): Promise<IMatchedGitHubRepository | null> {
    const gitStore = this.getGitStore(repository)
    const remote = gitStore.defaultRemote
    return remote !== null
      ? matchGitHubRepository(this.accounts, remote.url)
      : null
  }

  /** This shouldn't be called directly. See `Dispatcher`. */
  public _pushError(error: Error): Promise<void> {
    const newErrors = Array.from(this.errors)
    newErrors.push(error)
    this.errors = newErrors
    this.emitUpdate()

    return Promise.resolve()
  }

  /** This shouldn't be called directly. See `Dispatcher`. */
  public _clearError(error: Error): Promise<void> {
    this.errors = this.errors.filter(e => e !== error)
    this.emitUpdate()

    return Promise.resolve()
  }

  /** This shouldn't be called directly. See `Dispatcher`. */
  public async _renameBranch(
    repository: Repository,
    branch: Branch,
    newName: string
  ): Promise<void> {
    const gitStore = this.getGitStore(repository)
    await gitStore.performFailableOperation(() =>
      renameBranch(repository, branch, newName)
    )

    return this._refreshRepository(repository)
  }

  /** This shouldn't be called directly. See `Dispatcher`. */
  public async _deleteBranch(
    repository: Repository,
    branch: Branch,
    includeRemote: boolean
  ): Promise<void> {
    return this.withAuthenticatingUser(repository, async (r, account) => {
      const { branchesState } = this.repositoryStateCache.get(r)
      const { defaultBranch } = branchesState

      if (defaultBranch == null) {
        throw new Error(
          `A default branch cannot be found for this repository, so the app is unable to identify which branch to switch to before removing the current branch.`
        )
      }

      const gitStore = this.getGitStore(r)

      await gitStore.performFailableOperation(() =>
        checkoutBranch(r, account, defaultBranch)
      )
      await gitStore.performFailableOperation(() =>
        deleteBranch(r, branch, account, includeRemote)
      )

      return this._refreshRepository(r)
    })
  }

  private updatePushPullFetchProgress(
    repository: Repository,
    pushPullFetchProgress: Progress | null
  ) {
    this.repositoryStateCache.update(repository, () => ({
      pushPullFetchProgress,
    }))

    if (this.selectedRepository === repository) {
      this.emitUpdate()
    }
  }

  public async _push(repository: Repository): Promise<void> {
    return this.withAuthenticatingUser(repository, (repository, account) => {
      return this.performPush(repository, account)
    })
  }

  private async performPush(
    repository: Repository,
    account: IGitAccount | null
  ): Promise<void> {
    const gitStore = this.getGitStore(repository)
    const remote = gitStore.remote
    if (!remote) {
      this._showPopup({ type: PopupType.PublishRepository, repository })
      return
    }

    return this.withPushPull(repository, async () => {
      const state = this.repositoryStateCache.get(repository)
      if (state.branchesState.tip.kind === TipState.Unborn) {
        throw new Error('The current branch is unborn.')
      }

      if (state.branchesState.tip.kind === TipState.Detached) {
        throw new Error('The current repository is in a detached HEAD state.')
      }

      if (state.branchesState.tip.kind === TipState.Valid) {
        const branch = state.branchesState.tip.branch

        const pushTitle = `Pushing to ${remote.name}`

        // Emit an initial progress even before our push begins
        // since we're doing some work to get remotes up front.
        this.updatePushPullFetchProgress(repository, {
          kind: 'push',
          title: pushTitle,
          value: 0,
          remote: remote.name,
          branch: branch.name,
        })

        // Let's say that a push takes roughly twice as long as a fetch,
        // this is of course highly inaccurate.
        let pushWeight = 2.5
        let fetchWeight = 1

        // Let's leave 10% at the end for refreshing
        const refreshWeight = 0.1

        // Scale pull and fetch weights to be between 0 and 0.9.
        const scale = (1 / (pushWeight + fetchWeight)) * (1 - refreshWeight)

        pushWeight *= scale
        fetchWeight *= scale

        const retryAction: RetryAction = {
          type: RetryActionType.Push,
          repository,
        }
        await gitStore.performFailableOperation(
          async () => {
            await pushRepo(
              repository,
              account,
              remote.name,
              branch.name,
              branch.upstreamWithoutRemote,
              progress => {
                this.updatePushPullFetchProgress(repository, {
                  ...progress,
                  title: pushTitle,
                  value: pushWeight * progress.value,
                })
              }
            )

            await gitStore.fetchRemotes(
              account,
              [remote],
              false,
              fetchProgress => {
                this.updatePushPullFetchProgress(repository, {
                  ...fetchProgress,
                  value: pushWeight + fetchProgress.value * fetchWeight,
                })
              }
            )

            const refreshTitle = __DARWIN__
              ? 'Refreshing Repository'
              : 'Refreshing repository'
            const refreshStartProgress = pushWeight + fetchWeight

            this.updatePushPullFetchProgress(repository, {
              kind: 'generic',
              title: refreshTitle,
              value: refreshStartProgress,
            })

            await this._refreshRepository(repository)

            this.updatePushPullFetchProgress(repository, {
              kind: 'generic',
              title: refreshTitle,
              description: 'Fast-forwarding branches',
              value: refreshStartProgress + refreshWeight * 0.5,
            })

            await this.fastForwardBranches(repository)
          },
          { retryAction }
        )

        this.updatePushPullFetchProgress(repository, null)

        const prUpdater = this.currentPullRequestUpdater
        if (prUpdater) {
          const state = this.repositoryStateCache.get(repository)
          const currentPR = state.branchesState.currentPullRequest
          const gitHubRepository = repository.gitHubRepository

          if (currentPR && gitHubRepository) {
            prUpdater.didPushPullRequest(currentPR)
          }
        }

        const { accounts } = this.getState()
        const githubAccount = await findAccountForRemoteURL(
          remote.url,
          accounts
        )

        if (githubAccount === null) {
          this.statsStore.recordPushToGenericRemote()
        } else if (githubAccount.endpoint === getDotComAPIEndpoint()) {
          this.statsStore.recordPushToGitHub()
        } else if (
          githubAccount.endpoint === getEnterpriseAPIURL(githubAccount.endpoint)
        ) {
          this.statsStore.recordPushToGitHubEnterprise()
        }
      }
    })
  }

  private async isCommitting(
    repository: Repository,
    fn: () => Promise<boolean | undefined>
  ): Promise<boolean | undefined> {
    const state = this.repositoryStateCache.get(repository)
    // ensure the user doesn't try and commit again
    if (state.isCommitting) {
      return
    }

    this.repositoryStateCache.update(repository, () => ({
      isCommitting: true,
    }))
    this.emitUpdate()

    try {
      return await fn()
    } finally {
      this.repositoryStateCache.update(repository, () => ({
        isCommitting: false,
      }))
      this.emitUpdate()
    }
  }

  private async withPushPull(
    repository: Repository,
    fn: () => Promise<void>
  ): Promise<void> {
    const state = this.repositoryStateCache.get(repository)
    // Don't allow concurrent network operations.
    if (state.isPushPullFetchInProgress) {
      return
    }

    this.repositoryStateCache.update(repository, () => ({
      isPushPullFetchInProgress: true,
    }))
    this.emitUpdate()

    try {
      await fn()
    } finally {
      this.repositoryStateCache.update(repository, () => ({
        isPushPullFetchInProgress: false,
      }))
      this.emitUpdate()
    }
  }

  public async _pull(repository: Repository): Promise<void> {
    return this.withAuthenticatingUser(repository, (repository, account) => {
      return this.performPull(repository, account)
    })
  }

  /** This shouldn't be called directly. See `Dispatcher`. */
  private async performPull(
    repository: Repository,
    account: IGitAccount | null
  ): Promise<void> {
    return this.withPushPull(repository, async () => {
      const gitStore = this.getGitStore(repository)
      const remote = gitStore.remote

      if (!remote) {
        throw new Error('The repository has no remotes.')
      }

      const state = this.repositoryStateCache.get(repository)
      const tip = state.branchesState.tip

      if (tip.kind === TipState.Unborn) {
        throw new Error('The current branch is unborn.')
      }

      if (tip.kind === TipState.Detached) {
        throw new Error('The current repository is in a detached HEAD state.')
      }

      if (tip.kind === TipState.Valid) {
        let mergeBase: string | null = null
        if (tip.branch.upstream) {
          mergeBase = await getMergeBase(
            repository,
            tip.branch.name,
            tip.branch.upstream
          )
        }

        const title = `Pulling ${remote.name}`
        const kind = 'pull'
        this.updatePushPullFetchProgress(repository, {
          kind,
          title,
          value: 0,
          remote: remote.name,
        })

        try {
          // Let's say that a pull takes twice as long as a fetch,
          // this is of course highly inaccurate.
          let pullWeight = 2
          let fetchWeight = 1

          // Let's leave 10% at the end for refreshing
          const refreshWeight = 0.1

          // Scale pull and fetch weights to be between 0 and 0.9.
          const scale = (1 / (pullWeight + fetchWeight)) * (1 - refreshWeight)

          pullWeight *= scale
          fetchWeight *= scale

          const retryAction: RetryAction = {
            type: RetryActionType.Pull,
            repository,
          }
          await gitStore.performFailableOperation(
            () =>
              pullRepo(repository, account, remote.name, progress => {
                this.updatePushPullFetchProgress(repository, {
                  ...progress,
                  value: progress.value * pullWeight,
                })
              }),
            { command: 'pull', retryAction }
          )

          const refreshStartProgress = pullWeight + fetchWeight
          const refreshTitle = __DARWIN__
            ? 'Refreshing Repository'
            : 'Refreshing repository'

          this.updatePushPullFetchProgress(repository, {
            kind: 'generic',
            title: refreshTitle,
            value: refreshStartProgress,
          })

          if (mergeBase) {
            await gitStore.reconcileHistory(mergeBase)
          }

          await this._refreshRepository(repository)

          this.updatePushPullFetchProgress(repository, {
            kind: 'generic',
            title: refreshTitle,
            description: 'Fast-forwarding branches',
            value: refreshStartProgress + refreshWeight * 0.5,
          })

          await this.fastForwardBranches(repository)
        } finally {
          this.updatePushPullFetchProgress(repository, null)
        }
      }
    })
  }

  private async fastForwardBranches(repository: Repository) {
    const state = this.repositoryStateCache.get(repository)
    const branches = state.branchesState.allBranches

    const tip = state.branchesState.tip
    const currentBranchName =
      tip.kind === TipState.Valid ? tip.branch.name : null

    let eligibleBranches = branches.filter(b =>
      eligibleForFastForward(b, currentBranchName)
    )

    if (eligibleBranches.length >= FastForwardBranchesThreshold) {
      log.info(
        `skipping fast-forward for all branches as there are ${
          eligibleBranches.length
        } local branches - this will run again when there are less than ${FastForwardBranchesThreshold} local branches tracking remotes`
      )

      const defaultBranch = state.branchesState.defaultBranch
      eligibleBranches =
        defaultBranch != null &&
        eligibleForFastForward(defaultBranch, currentBranchName)
          ? [defaultBranch]
          : []
    }

    for (const branch of eligibleBranches) {
      const aheadBehind = await getBranchAheadBehind(repository, branch)
      if (!aheadBehind) {
        continue
      }

      const { ahead, behind } = aheadBehind
      // Only perform the fast forward if the branch is behind it's upstream
      // branch and has no local commits.
      if (ahead === 0 && behind > 0) {
        // At this point we're guaranteed this is non-null since we've filtered
        // out any branches will null upstreams above when creating
        // `eligibleBranches`.
        const upstreamRef = branch.upstream!
        const localRef = formatAsLocalRef(branch.name)
        await updateRef(
          repository,
          localRef,
          branch.tip.sha,
          upstreamRef,
          'pull: Fast-forward'
        )
      }
    }
  }

  /** This shouldn't be called directly. See `Dispatcher`. */
  public async _publishRepository(
    repository: Repository,
    name: string,
    description: string,
    private_: boolean,
    account: Account,
    org: IAPIUser | null
  ): Promise<Repository> {
    const api = API.fromAccount(account)
    const apiRepository = await api.createRepository(
      org,
      name,
      description,
      private_
    )

    const gitStore = this.getGitStore(repository)
    await gitStore.performFailableOperation(() =>
      addRemote(repository, 'origin', apiRepository.clone_url)
    )
    await gitStore.loadRemotes()

    // skip pushing if the current branch is a detached HEAD or the repository
    // is unborn
    if (gitStore.tip.kind === TipState.Valid) {
      await this.performPush(repository, account)
    }

    return this.repositoryWithRefreshedGitHubRepository(repository)
  }

  private getAccountForRemoteURL(remote: string): IGitAccount | null {
    const gitHubRepository = matchGitHubRepository(this.accounts, remote)
    if (gitHubRepository) {
      const account = getAccountForEndpoint(
        this.accounts,
        gitHubRepository.endpoint
      )
      if (account) {
        const hasValidToken =
          account.token.length > 0 ? 'has token' : 'empty token'
        log.info(
          `[AppStore.getAccountForRemoteURL] account found for remote: ${remote} - ${
            account.login
          } (${hasValidToken})`
        )
        return account
      }
    }

    const hostname = getGenericHostname(remote)
    const username = getGenericUsername(hostname)
    if (username != null) {
      log.info(
        `[AppStore.getAccountForRemoteURL] found generic credentials for '${hostname}' and '${username}'`
      )
      return { login: username, endpoint: hostname }
    }

    log.info(
      `[AppStore.getAccountForRemoteURL] no generic credentials found for '${remote}'`
    )

    return null
  }

  /** This shouldn't be called directly. See `Dispatcher`. */
  public _clone(
    url: string,
    path: string,
    options?: { branch?: string }
  ): { promise: Promise<boolean>; repository: CloningRepository } {
    const account = this.getAccountForRemoteURL(url)
    const promise = this.cloningRepositoriesStore.clone(url, path, {
      ...options,
      account,
    })
    const repository = this.cloningRepositoriesStore.repositories.find(
      r => r.url === url && r.path === path
    )!

    promise.then(success => {
      if (success) {
        this.statsStore.recordCloneRepository()
      }
    })

    return { promise, repository }
  }

  public _removeCloningRepository(repository: CloningRepository) {
    this.cloningRepositoriesStore.remove(repository)
  }

  public async _discardChanges(
    repository: Repository,
    files: ReadonlyArray<WorkingDirectoryFileChange>
  ) {
    const gitStore = this.getGitStore(repository)
    await gitStore.discardChanges(files)

    return this._refreshRepository(repository)
  }

  public async _undoCommit(
    repository: Repository,
    commit: Commit
  ): Promise<void> {
    const gitStore = this.getGitStore(repository)

    await gitStore.undoCommit(commit)

    const { commitSelection } = this.repositoryStateCache.get(repository)

    if (commitSelection.sha === commit.sha) {
      this.clearSelectedCommit(repository)
    }

    return this._refreshRepository(repository)
  }

  /**
   * Fetch a specific refspec for the repository.
   *
   * As this action is required to complete when viewing a Pull Request from
   * a fork, it does not opt-in to checks that prevent multiple concurrent
   * network actions. This might require some rework in the future to chain
   * these actions.
   *
   */
  public async _fetchRefspec(
    repository: Repository,
    refspec: string
  ): Promise<void> {
    return this.withAuthenticatingUser(
      repository,
      async (repository, account) => {
        const gitStore = this.getGitStore(repository)
        await gitStore.fetchRefspec(account, refspec)

        return this._refreshRepository(repository)
      }
    )
  }

  /**
   * Fetch all relevant remotes in the the repository.
   *
   * See gitStore.fetch for more details.
   *
   * Note that this method will not perform the fetch of the specified remote
   * if _any_ fetches or pulls are currently in-progress.
   */
  public _fetch(repository: Repository, fetchType: FetchType): Promise<void> {
    return this.withAuthenticatingUser(repository, (repository, account) => {
      return this.performFetch(repository, account, fetchType)
    })
  }

  /**
   * Fetch a particular remote in a repository.
   *
   * Note that this method will not perform the fetch of the specified remote
   * if _any_ fetches or pulls are currently in-progress.
   */
  private _fetchRemote(
    repository: Repository,
    remote: IRemote,
    fetchType: FetchType
  ): Promise<void> {
    return this.withAuthenticatingUser(repository, (repository, account) => {
      return this.performFetch(repository, account, fetchType, [remote])
    })
  }

  /**
   * Fetch all relevant remotes or one or more given remotes in the repository.
   *
   * @param remotes Optional, one or more remotes to fetch if undefined all
   *                relevant remotes will be fetched. See gitStore.fetch for
   *                more detail on what constitutes a relevant remote.
   */
  private async performFetch(
    repository: Repository,
    account: IGitAccount | null,
    fetchType: FetchType,
    remotes?: IRemote[]
  ): Promise<void> {
    await this.withPushPull(repository, async () => {
      const gitStore = this.getGitStore(repository)

      try {
        const fetchWeight = 0.9
        const refreshWeight = 0.1
        const isBackgroundTask = fetchType === FetchType.BackgroundTask

        const progressCallback = (progress: IFetchProgress) => {
          this.updatePushPullFetchProgress(repository, {
            ...progress,
            value: progress.value * fetchWeight,
          })
        }

        if (remotes === undefined) {
          await gitStore.fetch(account, isBackgroundTask, progressCallback)
        } else {
          await gitStore.fetchRemotes(
            account,
            remotes,
            isBackgroundTask,
            progressCallback
          )
        }

        const refreshTitle = __DARWIN__
          ? 'Refreshing Repository'
          : 'Refreshing repository'

        this.updatePushPullFetchProgress(repository, {
          kind: 'generic',
          title: refreshTitle,
          value: fetchWeight,
        })

        await this._refreshRepository(repository)

        this.updatePushPullFetchProgress(repository, {
          kind: 'generic',
          title: refreshTitle,
          description: 'Fast-forwarding branches',
          value: fetchWeight + refreshWeight * 0.5,
        })

        await this.fastForwardBranches(repository)
      } finally {
        this.updatePushPullFetchProgress(repository, null)

        if (fetchType === FetchType.UserInitiatedTask) {
          this._refreshPullRequests(repository)
          if (repository.gitHubRepository != null) {
            this._refreshIssues(repository.gitHubRepository)
          }
        }
      }
    })
  }

  public _endWelcomeFlow(): Promise<void> {
    this.showWelcomeFlow = false

    this.emitUpdate()

    markWelcomeFlowComplete()

    this.statsStore.recordWelcomeWizardTerminated()

    return Promise.resolve()
  }

  public _setSidebarWidth(width: number): Promise<void> {
    this.sidebarWidth = width
    localStorage.setItem(sidebarWidthConfigKey, width.toString())
    this.emitUpdate()

    return Promise.resolve()
  }

  public _resetSidebarWidth(): Promise<void> {
    this.sidebarWidth = defaultSidebarWidth
    localStorage.removeItem(sidebarWidthConfigKey)
    this.emitUpdate()

    return Promise.resolve()
  }

  public _setCommitSummaryWidth(width: number): Promise<void> {
    this.commitSummaryWidth = width
    localStorage.setItem(commitSummaryWidthConfigKey, width.toString())
    this.emitUpdate()

    return Promise.resolve()
  }

  public _resetCommitSummaryWidth(): Promise<void> {
    this.commitSummaryWidth = defaultCommitSummaryWidth
    localStorage.removeItem(commitSummaryWidthConfigKey)
    this.emitUpdate()

    return Promise.resolve()
  }

  public _setCommitMessage(
    repository: Repository,
    message: ICommitMessage | null
  ): Promise<void> {
    const gitStore = this.getGitStore(repository)
    return gitStore.setCommitMessage(message)
  }

  /**
   * Set the global application menu.
   *
   * This is called in response to the main process emitting an event signalling
   * that the application menu has changed in some way like an item being
   * added/removed or an item having its visibility toggled.
   *
   * This method should not be called by the renderer in any other circumstance
   * than as a directly result of the main-process event.
   *
   */
  private setAppMenu(menu: IMenu): Promise<void> {
    if (this.appMenu) {
      this.appMenu = this.appMenu.withMenu(menu)
    } else {
      this.appMenu = AppMenu.fromMenu(menu)
    }

    this.emitUpdate()
    return Promise.resolve()
  }

  public _setAppMenuState(
    update: (appMenu: AppMenu) => AppMenu
  ): Promise<void> {
    if (this.appMenu) {
      this.appMenu = update(this.appMenu)
      this.emitUpdate()
    }
    return Promise.resolve()
  }

  public _setAccessKeyHighlightState(highlight: boolean): Promise<void> {
    if (this.highlightAccessKeys !== highlight) {
      this.highlightAccessKeys = highlight
      this.emitUpdate()
    }

    return Promise.resolve()
  }

  public async _mergeBranch(
    repository: Repository,
    branch: string,
    mergeStatus: MergeResultStatus | null
  ): Promise<void> {
    const gitStore = this.getGitStore(repository)

    if (mergeStatus !== null) {
      if (mergeStatus.kind === MergeResultKind.Clean) {
        this.statsStore.recordMergeHintSuccessAndUserProceeded()
      } else if (mergeStatus.kind === MergeResultKind.Conflicts) {
        this.statsStore.recordUserProceededAfterConflictWarning()
      } else if (mergeStatus.kind === MergeResultKind.Loading) {
        this.statsStore.recordUserProceededWhileLoading()
      }
    }

    await gitStore.merge(branch)

    return this._refreshRepository(repository)
  }

  /** This shouldn't be called directly. See `Dispatcher`. */
  public _setRemoteURL(
    repository: Repository,
    name: string,
    url: string
  ): Promise<void> {
    const gitStore = this.getGitStore(repository)
    return gitStore.setRemoteURL(name, url)
  }

  /** This shouldn't be called directly. See `Dispatcher`. */
  public async _openShell(path: string) {
    this.statsStore.recordOpenShell()

    try {
      const match = await findShellOrDefault(this.selectedShell)
      await launchShell(match, path, error => this._pushError(error))
    } catch (error) {
      this.emitError(error)
    }
  }

  /** Takes a URL and opens it using the system default application */
  public _openInBrowser(url: string): Promise<boolean> {
    return shell.openExternal(url)
  }

  /** Open a path to a repository or file using the user's configured editor */
  public async _openInExternalEditor(fullPath: string): Promise<void> {
    const selectedExternalEditor =
      this.getState().selectedExternalEditor || null

    try {
      const match = await findEditorOrDefault(selectedExternalEditor)
      await launchExternalEditor(fullPath, match)
    } catch (error) {
      this.emitError(error)
    }
  }

  /** This shouldn't be called directly. See `Dispatcher`. */
  public async _saveGitIgnore(
    repository: Repository,
    text: string
  ): Promise<void> {
    await saveGitIgnore(repository, text)
    return this._refreshRepository(repository)
  }

  /** Has the user opted out of stats reporting? */
  public getStatsOptOut(): boolean {
    return this.statsStore.getOptOut()
  }

  /** Set whether the user has opted out of stats reporting. */
  public async setStatsOptOut(optOut: boolean): Promise<void> {
    await this.statsStore.setOptOut(optOut)

    this.emitUpdate()
  }

  public _setConfirmRepositoryRemovalSetting(
    confirmRepoRemoval: boolean
  ): Promise<void> {
    this.confirmRepoRemoval = confirmRepoRemoval
    localStorage.setItem(confirmRepoRemovalKey, confirmRepoRemoval ? '1' : '0')
    this.emitUpdate()

    return Promise.resolve()
  }

  public _setConfirmDiscardChangesSetting(value: boolean): Promise<void> {
    this.confirmDiscardChanges = value

    localStorage.setItem(confirmDiscardChangesKey, value ? '1' : '0')
    this.emitUpdate()

    return Promise.resolve()
  }

  public _setExternalEditor(selectedEditor: ExternalEditor): Promise<void> {
    this.selectedExternalEditor = selectedEditor
    localStorage.setItem(externalEditorKey, selectedEditor)
    this.emitUpdate()

    this.updateMenuItemLabels()

    return Promise.resolve()
  }

  public _setShell(shell: Shell): Promise<void> {
    this.selectedShell = shell
    localStorage.setItem(shellKey, shell)
    this.emitUpdate()

    this.updateMenuItemLabels()

    return Promise.resolve()
  }

  public _changeImageDiffType(type: ImageDiffType): Promise<void> {
    this.imageDiffType = type
    localStorage.setItem(imageDiffTypeKey, JSON.stringify(this.imageDiffType))
    this.emitUpdate()

    return Promise.resolve()
  }

  public _setUpdateBannerVisibility(visibility: boolean) {
    this.isUpdateAvailableBannerVisible = visibility

    this.emitUpdate()
  }

  public _setDivergingBranchBannerVisibility(
    repository: Repository,
    visible: boolean
  ) {
    const state = this.repositoryStateCache.get(repository)
    const { compareState } = state

    if (compareState.isDivergingBranchBannerVisible !== visible) {
      this.repositoryStateCache.updateCompareState(repository, () => ({
        isDivergingBranchBannerVisible: visible,
      }))

      if (visible) {
        this.statsStore.recordDivergingBranchBannerDisplayed()
      }

      this.emitUpdate()
    }
  }

  public _reportStats() {
    return this.statsStore.reportStats(this.accounts, this.repositories)
  }

  public _recordLaunchStats(stats: ILaunchStats): Promise<void> {
    return this.statsStore.recordLaunchStats(stats)
  }

  public async _appendIgnoreRule(
    repository: Repository,
    pattern: string | string[]
  ): Promise<void> {
    await appendIgnoreRule(repository, pattern)
    return this._refreshRepository(repository)
  }

  public _resetSignInState(): Promise<void> {
    this.signInStore.reset()
    return Promise.resolve()
  }

  public _beginDotComSignIn(): Promise<void> {
    this.signInStore.beginDotComSignIn()
    return Promise.resolve()
  }

  public _beginEnterpriseSignIn(): Promise<void> {
    this.signInStore.beginEnterpriseSignIn()
    return Promise.resolve()
  }

  public _setSignInEndpoint(url: string): Promise<void> {
    return this.signInStore.setEndpoint(url)
  }

  public _setSignInCredentials(
    username: string,
    password: string
  ): Promise<void> {
    return this.signInStore.authenticateWithBasicAuth(username, password)
  }

  public _requestBrowserAuthentication(): Promise<void> {
    return this.signInStore.authenticateWithBrowser()
  }

  public _setSignInOTP(otp: string): Promise<void> {
    return this.signInStore.setTwoFactorOTP(otp)
  }

  public async _setAppFocusState(isFocused: boolean): Promise<void> {
    if (this.appIsFocused !== isFocused) {
      this.appIsFocused = isFocused
      this.emitUpdate()
    }
  }

  /**
   * Start an Open in Desktop flow. This will return a new promise which will
   * resolve when `_completeOpenInDesktop` is called.
   */
  public _startOpenInDesktop(fn: () => void): Promise<Repository | null> {
    // tslint:disable-next-line:promise-must-complete
    const p = new Promise<Repository | null>(
      resolve => (this.resolveOpenInDesktop = resolve)
    )
    fn()
    return p
  }

  /**
   * Complete any active Open in Desktop flow with the repository returned by
   * the given function.
   */
  public async _completeOpenInDesktop(
    fn: () => Promise<Repository | null>
  ): Promise<Repository | null> {
    const resolve = this.resolveOpenInDesktop
    this.resolveOpenInDesktop = null

    const result = await fn()
    if (resolve) {
      resolve(result)
    }

    return result
  }

  public _updateRepositoryPath(
    repository: Repository,
    path: string
  ): Promise<Repository> {
    return this.repositoriesStore.updateRepositoryPath(repository, path)
  }

  public _removeAccount(account: Account): Promise<void> {
    log.info(
      `[AppStore] removing account ${account.login} (${
        account.name
      }) from store`
    )
    return this.accountsStore.removeAccount(account)
  }

  public async _addAccount(account: Account): Promise<void> {
    log.info(
      `[AppStore] adding account ${account.login} (${account.name}) to store`
    )
    await this.accountsStore.addAccount(account)
    const selectedState = this.getState().selectedState

    if (selectedState && selectedState.type === SelectionType.Repository) {
      // ensuring we have the latest set of accounts here, rather than waiting
      // and doing stuff when the account store emits an update and we refresh
      // the accounts field
      const accounts = await this.accountsStore.getAll()
      const repoState = selectedState.state
      const commits = repoState.commitLookup.values()
      this.loadAndCacheUsers(selectedState.repository, accounts, commits)
    }
  }

  private loadAndCacheUsers(
    repository: Repository,
    accounts: ReadonlyArray<Account>,
    commits: Iterable<Commit>
  ) {
    for (const commit of commits) {
      this.gitHubUserStore._loadAndCacheUser(
        accounts,
        repository,
        commit.sha,
        commit.author.email
      )
    }
  }

  public _updateRepositoryMissing(
    repository: Repository,
    missing: boolean
  ): Promise<Repository> {
    return this.repositoriesStore.updateRepositoryMissing(repository, missing)
  }

  public async _addRepositories(
    paths: ReadonlyArray<string>
  ): Promise<ReadonlyArray<Repository>> {
    const addedRepositories = new Array<Repository>()
    const lfsRepositories = new Array<Repository>()
    for (const path of paths) {
      const validatedPath = await validatedRepositoryPath(path)
      if (validatedPath) {
        log.info(`[AppStore] adding repository at ${validatedPath} to store`)

        const addedRepo = await this.repositoriesStore.addRepository(
          validatedPath
        )

        // initialize the remotes for this new repository to ensure it can fetch
        // it's GitHub-related details using the GitHub API (if applicable)
        const gitStore = this.getGitStore(addedRepo)
        await gitStore.loadRemotes()

        const [refreshedRepo, usingLFS] = await Promise.all([
          this.repositoryWithRefreshedGitHubRepository(addedRepo),
          this.isUsingLFS(addedRepo),
        ])
        addedRepositories.push(refreshedRepo)

        if (usingLFS) {
          lfsRepositories.push(refreshedRepo)
        }
      } else {
        const error = new Error(`${path} isn't a git repository.`)
        this.emitError(error)
      }
    }

    if (lfsRepositories.length > 0) {
      this._showPopup({
        type: PopupType.InitializeLFS,
        repositories: lfsRepositories,
      })
    }

    return addedRepositories
  }

  public async _removeRepositories(
    repositories: ReadonlyArray<Repository | CloningRepository>
  ): Promise<void> {
    const localRepositories = repositories.filter(
      r => r instanceof Repository
    ) as ReadonlyArray<Repository>
    const cloningRepositories = repositories.filter(
      r => r instanceof CloningRepository
    ) as ReadonlyArray<CloningRepository>
    cloningRepositories.forEach(r => {
      this._removeCloningRepository(r)
    })

    const repositoryIDs = localRepositories.map(r => r.id)
    for (const id of repositoryIDs) {
      await this.repositoriesStore.removeRepository(id)
    }

    const allRepositories = await this.repositoriesStore.getAll()
    if (allRepositories.length === 0) {
      this._closeFoldout(FoldoutType.Repository)
    } else {
      this._showFoldout({ type: FoldoutType.Repository })
    }
  }

  public async _cloneAgain(url: string, path: string): Promise<void> {
    const { promise, repository } = this._clone(url, path)
    await this._selectRepository(repository)
    const success = await promise
    if (!success) {
      return
    }

    const repositories = this.repositories
    const found = repositories.find(r => r.path === path)

    if (found) {
      const updatedRepository = await this._updateRepositoryMissing(
        found,
        false
      )
      await this._selectRepository(updatedRepository)
    }
  }

  private async withAuthenticatingUser<T>(
    repository: Repository,
    fn: (repository: Repository, account: IGitAccount | null) => Promise<T>
  ): Promise<T> {
    let updatedRepository = repository
    let account: IGitAccount | null = getAccountForRepository(
      this.accounts,
      updatedRepository
    )

    // If we don't have a user association, it might be because we haven't yet
    // tried to associate the repository with a GitHub repository, or that
    // association is out of date. So try again before we bail on providing an
    // authenticating user.
    if (!account) {
      updatedRepository = await this.repositoryWithRefreshedGitHubRepository(
        repository
      )
      account = getAccountForRepository(this.accounts, updatedRepository)
    }

    if (!account) {
      const gitStore = this.getGitStore(repository)
      const remote = gitStore.remote
      if (remote) {
        const hostname = getGenericHostname(remote.url)
        const username = getGenericUsername(hostname)
        if (username != null) {
          account = { login: username, endpoint: hostname }
        }
      }
    }

    if (account instanceof Account) {
      const hasValidToken =
        account.token.length > 0 ? 'has token' : 'empty token'
      log.info(
        `[AppStore.withAuthenticatingUser] account found for repository: ${
          repository.name
        } - ${account.login} (${hasValidToken})`
      )
    }

    return fn(updatedRepository, account)
  }

  private updateRevertProgress(
    repository: Repository,
    progress: IRevertProgress | null
  ) {
    this.repositoryStateCache.update(repository, () => ({
      revertProgress: progress,
    }))

    if (this.selectedRepository === repository) {
      this.emitUpdate()
    }
  }

  /** This shouldn't be called directly. See `Dispatcher`. */
  public async _revertCommit(
    repository: Repository,
    commit: Commit
  ): Promise<void> {
    return this.withAuthenticatingUser(repository, async (repo, account) => {
      const gitStore = this.getGitStore(repo)

      await gitStore.revertCommit(repo, commit, account, progress => {
        this.updateRevertProgress(repo, progress)
      })

      this.updateRevertProgress(repo, null)
      await this._refreshRepository(repository)
    })
  }

  public async promptForGenericGitAuthentication(
    repository: Repository | CloningRepository,
    retryAction: RetryAction
  ): Promise<void> {
    let url
    if (repository instanceof Repository) {
      const gitStore = this.getGitStore(repository)
      const remote = gitStore.remote
      if (!remote) {
        return
      }

      url = remote.url
    } else {
      url = repository.url
    }

    const hostname = getGenericHostname(url)
    return this._showPopup({
      type: PopupType.GenericGitAuthentication,
      hostname,
      retryAction,
    })
  }

  public async _installGlobalLFSFilters(force: boolean): Promise<void> {
    try {
      await installGlobalLFSFilters(force)
    } catch (error) {
      this.emitError(error)
    }
  }

  private async isUsingLFS(repository: Repository): Promise<boolean> {
    try {
      return await isUsingLFS(repository)
    } catch (error) {
      return false
    }
  }

  public async _installLFSHooks(
    repositories: ReadonlyArray<Repository>
  ): Promise<void> {
    for (const repo of repositories) {
      try {
        // At this point we've asked the user if we should install them, so
        // force installation.
        await installLFSHooks(repo, true)
      } catch (error) {
        this.emitError(error)
      }
    }
  }

  public _changeCloneRepositoriesTab(tab: CloneRepositoryTab): Promise<void> {
    this.selectedCloneRepositoryTab = tab

    this.emitUpdate()

    return Promise.resolve()
  }

  public _openMergeTool(repository: Repository, path: string): Promise<void> {
    const gitStore = this.getGitStore(repository)
    return gitStore.openMergeTool(path)
  }

  public _changeBranchesTab(tab: BranchesTab): Promise<void> {
    this.selectedBranchesTab = tab

    this.emitUpdate()

    return Promise.resolve()
  }

  public async _createPullRequest(repository: Repository): Promise<void> {
    const gitHubRepository = repository.gitHubRepository
    if (!gitHubRepository) {
      return
    }

    const state = this.repositoryStateCache.get(repository)
    const tip = state.branchesState.tip

    if (tip.kind !== TipState.Valid) {
      return
    }

    const branch = tip.branch
    const aheadBehind = state.aheadBehind

    if (aheadBehind == null) {
      this._showPopup({
        type: PopupType.PushBranchCommits,
        repository,
        branch,
      })
    } else if (aheadBehind.ahead > 0) {
      this._showPopup({
        type: PopupType.PushBranchCommits,
        repository,
        branch,
        unPushedCommits: aheadBehind.ahead,
      })
    } else {
      await this._openCreatePullRequestInBrowser(repository, branch)
    }
  }

  public async _showPullRequest(repository: Repository): Promise<void> {
    const gitHubRepository = repository.gitHubRepository

    if (!gitHubRepository) {
      return
    }

    const state = this.repositoryStateCache.get(repository)
    const currentPullRequest = state.branchesState.currentPullRequest

    if (!currentPullRequest) {
      return
    }

    const baseURL = `${gitHubRepository.htmlURL}/pull/${
      currentPullRequest.pullRequestNumber
    }`

    await this._openInBrowser(baseURL)
  }

  private async loadPullRequests(
    repository: Repository,
    loader: (account: Account) => void
  ) {
    const gitHubRepository = repository.gitHubRepository

    if (gitHubRepository == null) {
      return
    }

    const account = getAccountForEndpoint(
      this.accounts,
      gitHubRepository.endpoint
    )

    if (account == null) {
      return
    }

    await loader(account)
  }

  public async _refreshPullRequests(repository: Repository): Promise<void> {
    return this.loadPullRequests(repository, async account => {
      await this.pullRequestStore.fetchAndCachePullRequests(repository, account)
      this.updateMenuItemLabels(repository)
    })
  }

  private async onPullRequestStoreUpdated(gitHubRepository: GitHubRepository) {
    const promiseForPRs = this.pullRequestStore.fetchPullRequestsFromCache(
      gitHubRepository
    )
    const isLoading = this.pullRequestStore.isFetchingPullRequests(
      gitHubRepository
    )

    const repository = this.repositories.find(
      r =>
        !!r.gitHubRepository &&
        r.gitHubRepository.dbID === gitHubRepository.dbID
    )
    if (!repository) {
      return
    }

    const prs = await promiseForPRs
    this.repositoryStateCache.updateBranchesState(repository, () => {
      return {
        openPullRequests: prs,
        isLoadingPullRequests: isLoading,
      }
    })

    this._updateCurrentPullRequest(repository)
    this.emitUpdate()
  }

  private findAssociatedPullRequest(
    branch: Branch,
    pullRequests: ReadonlyArray<PullRequest>,
    gitHubRepository: GitHubRepository,
    remote: IRemote
  ): PullRequest | null {
    const upstream = branch.upstreamWithoutRemote

    if (upstream == null) {
      return null
    }

    const pr =
      pullRequests.find(
        pr =>
          pr.head.ref === upstream &&
          pr.head.gitHubRepository != null &&
          repositoryMatchesRemote(pr.head.gitHubRepository, remote)
      ) || null

    return pr
  }

  private _updateCurrentPullRequest(repository: Repository) {
    const gitHubRepository = repository.gitHubRepository

    if (!gitHubRepository) {
      return
    }

    this.repositoryStateCache.updateBranchesState(repository, state => {
      let currentPullRequest: PullRequest | null = null

      const { remote } = this.repositoryStateCache.get(repository)

      if (state.tip.kind === TipState.Valid && remote) {
        currentPullRequest = this.findAssociatedPullRequest(
          state.tip.branch,
          state.openPullRequests,
          gitHubRepository,
          remote
        )
      }

      return {
        currentPullRequest,
      }
    })

    this.emitUpdate()
  }

  public async _openCreatePullRequestInBrowser(
    repository: Repository,
    branch: Branch
  ): Promise<void> {
    const gitHubRepository = repository.gitHubRepository
    if (!gitHubRepository) {
      return
    }

    const urlEncodedBranchName = escape(branch.nameWithoutRemote)
    const baseURL = `${
      gitHubRepository.htmlURL
    }/pull/new/${urlEncodedBranchName}`

    await this._openInBrowser(baseURL)
  }

  public async _updateExistingUpstreamRemote(
    repository: Repository
  ): Promise<void> {
    const gitStore = this.getGitStore(repository)
    await gitStore.updateExistingUpstreamRemote()

    return this._refreshRepository(repository)
  }

  private getIgnoreExistingUpstreamRemoteKey(repository: Repository): string {
    return `repository/${repository.id}/ignoreExistingUpstreamRemote`
  }

  public _ignoreExistingUpstreamRemote(repository: Repository): Promise<void> {
    const key = this.getIgnoreExistingUpstreamRemoteKey(repository)
    localStorage.setItem(key, '1')

    return Promise.resolve()
  }

  private getIgnoreExistingUpstreamRemote(
    repository: Repository
  ): Promise<boolean> {
    const key = this.getIgnoreExistingUpstreamRemoteKey(repository)
    const value = localStorage.getItem(key)
    return Promise.resolve(value === '1')
  }

  private async addUpstreamRemoteIfNeeded(repository: Repository) {
    const gitStore = this.getGitStore(repository)
    const ignored = await this.getIgnoreExistingUpstreamRemote(repository)
    if (ignored) {
      return
    }

    return gitStore.addUpstreamRemoteIfNeeded()
  }

  public async _checkoutPullRequest(
    repository: Repository,
    pullRequest: PullRequest
  ): Promise<void> {
    const gitHubRepository = forceUnwrap(
      `Cannot checkout a PR if the repository doesn't have a GitHub repository`,
      repository.gitHubRepository
    )
    const head = pullRequest.head
    const isRefInThisRepo =
      head.gitHubRepository &&
      head.gitHubRepository.cloneURL === gitHubRepository.cloneURL

    if (isRefInThisRepo) {
      const gitStore = this.getGitStore(repository)
      const defaultRemote = gitStore.defaultRemote
      // if we don't have a default remote here, it's probably going
      // to just crash and burn on checkout, but that's okay
      if (defaultRemote != null) {
        // the remote ref will be something like `origin/my-cool-branch`
        const remoteRef = `${defaultRemote.name}/${head.ref}`

        const remoteRefExists =
          gitStore.allBranches.find(branch => branch.name === remoteRef) != null

        // only try a fetch here if we can't find the ref
        if (!remoteRefExists) {
          await this._fetchRemote(
            repository,
            defaultRemote,
            FetchType.UserInitiatedTask
          )
        }
      }
      await this._checkoutBranch(repository, head.ref)
    } else if (head.gitHubRepository != null) {
      const cloneURL = forceUnwrap(
        "This pull request's clone URL is not populated but should be",
        head.gitHubRepository.cloneURL
      )
      const remoteName = forkPullRequestRemoteName(
        head.gitHubRepository.owner.login
      )
      const remotes = await getRemotes(repository)
      const remote =
        remotes.find(r => r.name === remoteName) ||
        (await addRemote(repository, remoteName, cloneURL))

      if (remote.url !== cloneURL) {
        const error = new Error(
          `Expected PR remote ${remoteName} url to be ${cloneURL} got ${
            remote.url
          }.`
        )

        log.error(error.message)
        return this.emitError(error)
      }

      await this._fetchRemote(repository, remote, FetchType.UserInitiatedTask)

      const gitStore = this.getGitStore(repository)

      const localBranchName = `pr/${pullRequest.pullRequestNumber}`
      const doesBranchExist =
        gitStore.allBranches.find(branch => branch.name === localBranchName) !=
        null

      if (!doesBranchExist) {
        await this._createBranch(
          repository,
          localBranchName,
          `${remoteName}/${head.ref}`
        )
      }

      await this._checkoutBranch(repository, localBranchName)
    }

    this.statsStore.recordPRBranchCheckout()
  }

  /**
   * Set whether the user has chosen to hide or show the
   * co-authors field in the commit message component
   */
  public _setShowCoAuthoredBy(
    repository: Repository,
    showCoAuthoredBy: boolean
  ) {
    this.getGitStore(repository).setShowCoAuthoredBy(showCoAuthoredBy)
    return Promise.resolve()
  }

  /**
   * Update the per-repository co-authors list
   *
   * @param repository Co-author settings are per-repository
   * @param coAuthors  Zero or more authors
   */
  public _setCoAuthors(
    repository: Repository,
    coAuthors: ReadonlyArray<IAuthor>
  ) {
    this.getGitStore(repository).setCoAuthors(coAuthors)
    return Promise.resolve()
  }

  /**
   * Set the application-wide theme
   */
  public _setSelectedTheme(theme: ApplicationTheme) {
    setPersistedTheme(theme)
    this.selectedTheme = theme
    this.emitUpdate()

    return Promise.resolve()
  }
}

/**
 * Map the cached state of the compare view to an action
 * to perform which is then used to compute the compare
 * view contents.
 */
function getInitialAction(
  cachedState: IDisplayHistory | ICompareBranch
): CompareAction {
  if (cachedState.kind === HistoryTabMode.History) {
    return {
      kind: HistoryTabMode.History,
    }
  }

  return {
    kind: HistoryTabMode.Compare,
    mode: cachedState.mode,
    branch: cachedState.comparisonBranch,
  }
}

/**
 * Get the behind count (or 0) of the ahead/behind counter
 */
function getBehindOrDefault(aheadBehind: IAheadBehind | null): number {
  if (aheadBehind === null) {
    return 0
  }

  return aheadBehind.behind
}<|MERGE_RESOLUTION|>--- conflicted
+++ resolved
@@ -713,10 +713,7 @@
     const gitStore = this.getGitStore(repository)
     const kind = action.kind
 
-<<<<<<< HEAD
     if (action.kind === HistoryTabMode.History) {
-=======
-    if (action.kind === CompareActionKind.History) {
       const { tip } = gitStore
 
       let currentSha: string | null = null
@@ -746,7 +743,6 @@
         return
       }
 
->>>>>>> 45e74638
       // load initial group of commits for current branch
       const commits = await gitStore.loadCommitBatch('HEAD')
 
