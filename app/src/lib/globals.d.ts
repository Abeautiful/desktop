/** Is the app running in dev mode? */
declare const __DEV__: boolean

/** The OAuth client id the app should use */
declare const __OAUTH_CLIENT_ID__: string | undefined

/** The OAuth secret the app should use. */
declare const __OAUTH_SECRET__: string | undefined

/** Is the app being built to run on Darwin? */
declare const __DARWIN__: boolean

/** Is the app being built to run on Win32? */
declare const __WIN32__: boolean

/**
 * The commit id of the repository HEAD at build time.
 * Represented as a 40 character SHA-1 hexadecimal digest string.
 */
declare const __SHA__: string

/** The environment for which the release was created. */
declare const __RELEASE_ENV__: 'production' | 'beta' | 'test' | 'development'

/**
 * The currently executing process kind, this is specific to desktop
 * and identifies the processes that we have.
 */
declare const __PROCESS_KIND__: 'main' | 'ui' | 'shared' | 'crash' | 'askpass'

/**
 * The DOMHighResTimeStamp type is a double and is used to store a time value.
 *
 * The value could be a discrete point in time or the difference in time between
 * two discrete points in time. The unit is milliseconds and should be accurate
 * to 5 µs (microseconds). However, if the browser is unable to provide a time
 * value accurate to 5 microseconds (due, for example, to hardware or software
 * constraints), the browser can represent the value as a time in milliseconds
 * accurate to a millisecond.
 *
 * See https://developer.mozilla.org/en-US/docs/Web/API/DOMHighResTimeStamp
 */
<<<<<<< HEAD
declare type DOMHighResTimeStamp = number

/**
 * The IdleDeadline interface is used as the data type of the input parameter to
 * idle callbacks established by calling Window.requestIdleCallback(). It offers
 * a method, timeRemaining(), which lets you determine how much longer the user
 * agent estimates it will remain idle and a property, didTimeout, which lets
 * you determine if your callback is executing because its timeout duration
 * expired.
 *
 * https://developer.mozilla.org/en-US/docs/Web/API/IdleDeadline
 */
declare interface IdleDeadline {
  readonly didTimeout: boolean
  readonly timeRemaining: () => DOMHighResTimeStamp
}

/**
 * Contains optional configuration parameters for the requestIdleCallback
 * function.
 *
 * See https://developer.mozilla.org/en-US/docs/Web/API/Window/requestIdleCallback
 */
declare interface IdleCallbackOptions {
  /**
   * If timeout is specified and has a positive value, and the callback has not
   * already been called by the time timeout milliseconds have passed, the
   * timeout will be called during the next idle period, even if doing so risks
   * causing a negative performance impact..
   */
  readonly timeout: number
}

/**
 * The window.requestIdleCallback() method queues a function to be called during
 * a browser's idle periods. This enables developers to perform background and
 * low priority work on the main event loop, without impacting latency-critical
 * events such as animation and input response. Functions are generally called
 * in first-in-first-out order; however, callbacks which have a timeout
 * specified may be called out-of-order if necessary in order to run them before
 * the timeout elapses.
 *
 * See https://developer.mozilla.org/en-US/docs/Web/API/Window/requestIdleCallback
 *
 * @param options Contains optional configuration parameters. Currently only one
 *                property is defined:
 *                  timeout:
 */
declare function requestIdleCallback(fn: (deadline: IdleDeadline) => void, options?: IdleCallbackOptions): number
=======
declare function requestIdleCallback(
  fn: () => void,
  options?: { timeout: number }
): number
>>>>>>> 9d5aa6f7

interface IDesktopLogger {
  /**
   * Writes a log message at the 'error' level.
   *
   * The error will be persisted to disk as long as the disk transport is
   * configured to pass along log messages at this level. For more details
   * about the on-disk transport, see log.ts in the main process.
   *
   * If used from a renderer the log message will also be appended to the
   * devtools console.
   *
   * @param message The text to write to the log file
   * @param error   An optional error instance that will be formatted to
   *                include the stack trace (if one is available) and
   *                then appended to the log message.
   */
  error(message: string, error?: Error): void

  /**
   * Writes a log message at the 'warn' level.
   *
   * The error will be persisted to disk as long as the disk transport is
   * configured to pass along log messages at this level. For more details
   * about the on-disk transport, see log.ts in the main process.
   *
   * If used from a renderer the log message will also be appended to the
   * devtools console.
   *
   * @param message The text to write to the log file
   * @param error   An optional error instance that will be formatted to
   *                include the stack trace (if one is available) and
   *                then appended to the log message.
   */
  warn(message: string, error?: Error): void

  /**
   * Writes a log message at the 'info' level.
   *
   * The error will be persisted to disk as long as the disk transport is
   * configured to pass along log messages at this level. For more details
   * about the on-disk transport, see log.ts in the main process.
   *
   * If used from a renderer the log message will also be appended to the
   * devtools console.
   *
   * @param message The text to write to the log file
   * @param error   An optional error instance that will be formatted to
   *                include the stack trace (if one is available) and
   *                then appended to the log message.
   */
  info(message: string, error?: Error): void

  /**
   * Writes a log message at the 'debug' level.
   *
   * The error will be persisted to disk as long as the disk transport is
   * configured to pass along log messages at this level. For more details
   * about the on-disk transport, see log.ts in the main process.
   *
   * If used from a renderer the log message will also be appended to the
   * devtools console.
   *
   * @param message The text to write to the log file
   * @param error   An optional error instance that will be formatted to
   *                include the stack trace (if one is available) and
   *                then appended to the log message.
   */
  debug(message: string, error?: Error): void
}

declare const log: IDesktopLogger
// these changes should be pushed into the Electron declarations

declare namespace NodeJS {
  // tslint:disable-next-line:interface-name
  interface Process extends EventEmitter {
    once(event: 'uncaughtException', listener: (error: Error) => void): this
    on(event: 'uncaughtException', listener: (error: Error) => void): this
    removeListener(event: 'exit', listener: Function): this
    once(event: 'exit', listener: Function): this
  }
}

declare namespace Electron {
  // tslint:disable-next-line:interface-name
  interface MenuItem {
    readonly accelerator?: Electron.Accelerator
    readonly submenu?: Electron.Menu
    readonly role?: string
    readonly type: 'normal' | 'separator' | 'submenu' | 'checkbox' | 'radio'
  }

  // tslint:disable-next-line:interface-name
  interface RequestOptions {
    readonly method: string
    readonly url: string
    readonly headers: any
  }

  type AppleActionOnDoubleClickPref = 'Maximize' | 'Minimize' | 'None'

  // tslint:disable-next-line:interface-name
  interface SystemPreferences {
    getUserDefault(
      key: 'AppleActionOnDoubleClick',
      type: 'string'
    ): AppleActionOnDoubleClickPref
  }
}<|MERGE_RESOLUTION|>--- conflicted
+++ resolved
@@ -40,7 +40,6 @@
  *
  * See https://developer.mozilla.org/en-US/docs/Web/API/DOMHighResTimeStamp
  */
-<<<<<<< HEAD
 declare type DOMHighResTimeStamp = number
 
 /**
@@ -53,7 +52,7 @@
  *
  * https://developer.mozilla.org/en-US/docs/Web/API/IdleDeadline
  */
-declare interface IdleDeadline {
+interface IdleDeadline {
   readonly didTimeout: boolean
   readonly timeRemaining: () => DOMHighResTimeStamp
 }
@@ -64,7 +63,7 @@
  *
  * See https://developer.mozilla.org/en-US/docs/Web/API/Window/requestIdleCallback
  */
-declare interface IdleCallbackOptions {
+interface IdleCallbackOptions {
   /**
    * If timeout is specified and has a positive value, and the callback has not
    * already been called by the time timeout milliseconds have passed, the
@@ -89,13 +88,10 @@
  *                property is defined:
  *                  timeout:
  */
-declare function requestIdleCallback(fn: (deadline: IdleDeadline) => void, options?: IdleCallbackOptions): number
-=======
 declare function requestIdleCallback(
-  fn: () => void,
-  options?: { timeout: number }
+  fn: (deadline: IdleDeadline) => void,
+  options?: IdleCallbackOptions
 ): number
->>>>>>> 9d5aa6f7
 
 interface IDesktopLogger {
   /**
