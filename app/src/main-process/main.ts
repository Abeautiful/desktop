<<<<<<< HEAD
import {app, Menu, autoUpdater, ipcMain} from 'electron'

import AppWindow from './app-window'
import Stats from './stats'
import { buildDefaultMenu, MenuEvent } from './menu'
=======
import { app, Menu, autoUpdater } from 'electron'

import AppWindow from './app-window'
import Stats from './stats'
import { buildDefaultMenu } from './menu'
>>>>>>> 79d3b1bb
import parseURL from '../lib/parse-url'
import { handleSquirrelEvent, getFeedURL } from './updates'
import SharedProcess from '../shared-process/shared-process'

const stats = new Stats()

let mainWindow: AppWindow | null = null
let sharedProcess: SharedProcess | null = null

app.on('will-finish-launching', () => {
  app.on('open-url', (event, url) => {
    const action = parseURL(url)
    sharedProcess!.sendURLAction(action)
    event.preventDefault()
  })
})

if (process.platform !== 'darwin') {
  if (process.platform === 'win32' && process.argv.length > 1) {
    if (handleSquirrelEvent(process.argv[1])) {
      app.quit()
    }
  }

  const shouldQuit = app.makeSingleInstance((commandLine, workingDirectory) => {
    // Someone tried to run a second instance, we should focus our window.
    if (mainWindow) {
      if (mainWindow.isMinimized()) {
        mainWindow.restore()
      }
      mainWindow.focus()
    }

    // look at the second argument received, it should have the OAuth
    // callback contents and code for us to complete the signin flow
    if (commandLine.length > 1) {
      const action = parseURL(commandLine[1])
      sharedProcess!.sendURLAction(action)
    }
  })

  if (shouldQuit) {
    app.quit()
  }
}

app.on('ready', () => {
  stats.readyTime = Date.now()

  app.setAsDefaultProtocolClient('x-github-client')

  sharedProcess = new SharedProcess()
  sharedProcess.register()

  createWindow()

  Menu.setApplicationMenu(buildDefaultMenu(sharedProcess))

  autoUpdater.on('error', error => {
    sharedProcess!.console.error(`${error}`)
  })

  autoUpdater.on('update-available', () => {
    sharedProcess!.console.log('Update available!')
  })

  autoUpdater.on('update-not-available', () => {
    sharedProcess!.console.log('Update not available!')
  })

  autoUpdater.on('update-downloaded', (event, releaseNotes, releaseName, releaseDate, updateURL) => {
    sharedProcess!.console.log(`Update downloaded! ${releaseDate}`)
  })

  // TODO: Plumb the logged in .com user through here.
  // Truly we have been haacked.
  autoUpdater.setFeedURL(getFeedURL('haacked'))
  if (process.env.NODE_ENV !== 'development') {
    try {
      autoUpdater.checkForUpdates()
    } catch (e) {
      sharedProcess!.console.error(`Error checking for updates: ${e}`)
    }
  }

  ipcMain.on('menu-event', (event, args) => {
    const { name }: { name: MenuEvent } = event as any
    if (mainWindow) {
      mainWindow.sendMenuEvent(name)
    }
  })
})

app.on('activate', () => {
  if (!mainWindow) {
    createWindow()
  }
})

function createWindow() {
  const window = new AppWindow(stats, sharedProcess!)
  window.onClose(() => {
    mainWindow = null

    if (process.platform !== 'darwin') {
      app.quit()
    }
  })

  window.load()

  mainWindow = window
}<|MERGE_RESOLUTION|>--- conflicted
+++ resolved
@@ -1,16 +1,8 @@
-<<<<<<< HEAD
-import {app, Menu, autoUpdater, ipcMain} from 'electron'
+import { app, Menu, autoUpdater } from 'electron'
 
 import AppWindow from './app-window'
 import Stats from './stats'
 import { buildDefaultMenu, MenuEvent } from './menu'
-=======
-import { app, Menu, autoUpdater } from 'electron'
-
-import AppWindow from './app-window'
-import Stats from './stats'
-import { buildDefaultMenu } from './menu'
->>>>>>> 79d3b1bb
 import parseURL from '../lib/parse-url'
 import { handleSquirrelEvent, getFeedURL } from './updates'
 import SharedProcess from '../shared-process/shared-process'
